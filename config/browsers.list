# List of browsers and their categories
# e.g., WORD delimited by tab(s) TYPE
# TYPE can be any type and it's not limited to the ones below.
#
# **IMPORTANT NOTE**:
# ---------------------
# The SIZE of the list is proportional to the run time.
# Thus, the longer the list, the more time GoAccess will take to parse it.
#
# Also, you should note that the higher the browser/item is on the list, the
# faster the parsing will be.
#
# The list needs to be specified using --browsers-file=<path>. This file is not
# parsed by default.
#
# The items below are sample crawlers, adjust as needed.

Chef Client								Crawlers
Abonti									Crawlers
SISTRIX									Crawlers
DotBot									Crawlers
Speedy	Spider							Crawlers
Sosospider								Crawlers
BPImageWalker							Crawlers
DoCoMo									Crawlers
GSLFbot									Crawlers
YodaoBot								Crawlers
AddThis									Crawlers
Purebot									Crawlers
CCBot									Crawlers
findlinks								Crawlers
ichiro									Crawlers
Linguee Bot								Crawlers
Gigabot									Crawlers
BacklinkCrawler							Crawlers
distilator								Crawlers
Aboundex								Crawlers
UnwindFetchor							Crawlers
SBIder									Crawlers
TestNutch								Crawlers
DomainCrawler							Crawlers
NextGenSearchBot						Crawlers
SEOENGWorldBot							Crawlers
Cityreview								Crawlers
PagePeeker								Crawlers
JS-Kit									Crawlers
ScreenerBot								Crawlers
ShowyouBot								Crawlers
SolomonoBot								Crawlers
Domnutch								Crawlers
MaxPoint								Crawlers
NCBot									Crawlers
TosCrawler								Crawlers
Updownerbot								Crawlers
OpenWebSpider							Crawlers
WordPress								Crawlers
PEAR									Crawlers
ZumBot									Crawlers
YisouSpider								Crawlers
W3C										Crawlers
vcheck									Crawlers
PercolateCrawler						Crawlers
NING									Crawlers
gvfs									Crawlers
CatchBot								Crawlers
Combine									Crawlers
A6-Indexer								Crawlers
Altresium								Crawlers
Comodo									Crawlers
crawler4j								Crawlers
Cricket									Crawlers
EC2LinkFinder							Crawlers
envolk									Crawlers
GeoHasher								Crawlers
HTMLParser								Crawlers
MLBot									Crawlers
Jaxified								Crawlers
LinkWalker								Crawlers
nutch									Crawlers
PostRank								Crawlers
keybase-proofs							Crawlers
<<<<<<< HEAD
CommonCrawler								Crawlers
X-CAD-SE										Crawlers
Safeassign									Crawlers
Nmap												Crawlers
sqlmap											Crawlers
Jorgee											Crawlers
PxBroker										Crawlers
Seekport										Crawlers
adscanner										Crawlers
AfD-Verbotsverfahren_JETZT!	Crawlers
DuckDuckGo-favicons-Bot     Crawlers
bingbot											Crawlers
PetalBot                    Crawlers
=======
CommonCrawler							Crawlers
X-CAD-SE								Crawlers
Safeassign								Crawlers
Nmap									Crawlers
sqlmap									Crawlers
Jorgee									Crawlers
PxBroker								Crawlers
Seekport								Crawlers
adscanner								Crawlers
AfD-Verbotsverfahren_JETZT!             Crawlers
DuckDuckGo-favicons-Bot					Crawlers
bingbot									Crawlers
Discordbot								Crawlers
ZoominfoBot                             Crawlers
Googlebot                               Crawlers
DotBot                                  Crawlers
AhrefsBot                               Crawlers
SemrushBot                              Crawlers
Adsbot                                  Crawlers
BLEXBot                                 Crawlers
NetcraftSurveyAgent                     Crawlers
Netcraft Web Server Survey              Crawlers
masscan                                 Crawlers
MJ12bot                                 Crawlers
Pandalytics                             Crawlers
YandexBot                               Crawlers
Nimbostratus-Bot                        Crawlers
>>>>>>> 4bc8423b

Vienna									Feeds
Windows-RSS-Platform				    Feeds
newsbeuter								Feeds
Wrangler								Feeds
Fever									Feeds
Tiny									Feeds
FreshRSS								Feeds
KrISS									Feeds
SimplePie								Feeds
Feedsubs								Feeds
UniversalFeedParser					    Feeds<|MERGE_RESOLUTION|>--- conflicted
+++ resolved
@@ -79,21 +79,6 @@
 nutch									Crawlers
 PostRank								Crawlers
 keybase-proofs							Crawlers
-<<<<<<< HEAD
-CommonCrawler								Crawlers
-X-CAD-SE										Crawlers
-Safeassign									Crawlers
-Nmap												Crawlers
-sqlmap											Crawlers
-Jorgee											Crawlers
-PxBroker										Crawlers
-Seekport										Crawlers
-adscanner										Crawlers
-AfD-Verbotsverfahren_JETZT!	Crawlers
-DuckDuckGo-favicons-Bot     Crawlers
-bingbot											Crawlers
-PetalBot                    Crawlers
-=======
 CommonCrawler							Crawlers
 X-CAD-SE								Crawlers
 Safeassign								Crawlers
@@ -106,6 +91,7 @@
 AfD-Verbotsverfahren_JETZT!             Crawlers
 DuckDuckGo-favicons-Bot					Crawlers
 bingbot									Crawlers
+PetalBot                    Crawlers
 Discordbot								Crawlers
 ZoominfoBot                             Crawlers
 Googlebot                               Crawlers
@@ -121,7 +107,7 @@
 Pandalytics                             Crawlers
 YandexBot                               Crawlers
 Nimbostratus-Bot                        Crawlers
->>>>>>> 4bc8423b
+
 
 Vienna									Feeds
 Windows-RSS-Platform				    Feeds
