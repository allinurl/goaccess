--- conflicted
+++ resolved
@@ -191,10 +191,7 @@
   {"Microsoft-WebDAV", "Crawlers"},
   {"DuckDuckGo-Favicons-Bot", "Crawlers"},
   {"bingbot", "Crawlers"},
-<<<<<<< HEAD
   {"PetalBot", "Crawlers"},
-
-=======
   {"Discordbot", "Crawlers"},
   {"ZoominfoBot", "Crawlers"},
   {"Googlebot", "Crawlers"},
@@ -211,7 +208,7 @@
   {"YandexBot", "Crawlers"},
   {"Nimbostratus-Bot", "Crawlers"},
   
->>>>>>> 4bc8423b
+
   /* Podcast fetchers */
   {"Downcast", "Podcasts"},
   {"gPodder", "Podcasts"},
