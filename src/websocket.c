/**
 * websocket.c -- An rfc6455-complaint Web Socket Server
 *    _______       _______            __        __
 *   / ____/ |     / / ___/____  _____/ /_____  / /_
 *  / / __ | | /| / /\__ \/ __ \/ ___/ //_/ _ \/ __/
 * / /_/ / | |/ |/ /___/ / /_/ / /__/ ,< /  __/ /_
 * \____/  |__/|__//____/\____/\___/_/|_|\___/\__/
 *
 * The MIT License (MIT)
 * Copyright (c) 2009-2020 Gerardo Orellana <hello @ goaccess.io>
 *
 * Permission is hereby granted, free of charge, to any person obtaining a copy
 * of this software and associated documentation files (the "Software"), to deal
 * in the Software without restriction, including without limitation the rights
 * to use, copy, modify, merge, publish, distribute, sublicense, and/or sell
 * copies of the Software, and to permit persons to whom the Software is
 * furnished to do so, subject to the following conditions:
 *
 * The above copyright notice and this permission notice shall be included in all
 * copies or substantial portions of the Software.
 *
 * THE SOFTWARE IS PROVIDED "AS IS", WITHOUT WARRANTY OF ANY KIND, EXPRESS OR
 * IMPLIED, INCLUDING BUT NOT LIMITED TO THE WARRANTIES OF MERCHANTABILITY,
 * FITNESS FOR A PARTICULAR PURPOSE AND NONINFRINGEMENT. IN NO EVENT SHALL THE
 * AUTHORS OR COPYRIGHT HOLDERS BE LIABLE FOR ANY CLAIM, DAMAGES OR OTHER
 * LIABILITY, WHETHER IN AN ACTION OF CONTRACT, TORT OR OTHERWISE, ARISING FROM,
 * OUT OF OR IN CONNECTION WITH THE SOFTWARE OR THE USE OR OTHER DEALINGS IN THE
 * SOFTWARE.
 */

#include <stdio.h>
#include <stdlib.h>
#include <string.h>
#include <arpa/inet.h>
#include <ctype.h>
#include <errno.h>
#include <fcntl.h>
#include <netdb.h>
#include <netinet/in.h>
#include <stdarg.h>
#include <stddef.h>
#include <sys/socket.h>
#include <sys/stat.h>
#include <sys/time.h>
#include <sys/ioctl.h>
#include <time.h>
#include <unistd.h>

#if HAVE_CONFIG_H
#include <config.h>
#endif

#include "websocket.h"

#include "base64.h"
#include "error.h"
#include "gslist.h"
#include "sha1.h"
#include "xmalloc.h"

/* *INDENT-OFF* */

/* UTF-8 Decoder */
/* Copyright (c) 2008-2009 Bjoern Hoehrmann <bjoern@hoehrmann.de>
 * See http://bjoern.hoehrmann.de/utf-8/decoder/dfa/ for details. */
#define UTF8_VALID 0
#define UTF8_INVAL 1
static const uint8_t utf8d[] = {
  0,0,0,0,0,0,0,0,0,0,0,0,0,0,0,0,0,0,0,0,0,0,0,0,0,0,0,0,0,0,0,0, /* 00..1f */
  0,0,0,0,0,0,0,0,0,0,0,0,0,0,0,0,0,0,0,0,0,0,0,0,0,0,0,0,0,0,0,0, /* 20..3f */
  0,0,0,0,0,0,0,0,0,0,0,0,0,0,0,0,0,0,0,0,0,0,0,0,0,0,0,0,0,0,0,0, /* 40..5f */
  0,0,0,0,0,0,0,0,0,0,0,0,0,0,0,0,0,0,0,0,0,0,0,0,0,0,0,0,0,0,0,0, /* 60..7f */
  1,1,1,1,1,1,1,1,1,1,1,1,1,1,1,1,9,9,9,9,9,9,9,9,9,9,9,9,9,9,9,9, /* 80..9f */
  7,7,7,7,7,7,7,7,7,7,7,7,7,7,7,7,7,7,7,7,7,7,7,7,7,7,7,7,7,7,7,7, /* a0..bf */
  8,8,2,2,2,2,2,2,2,2,2,2,2,2,2,2,2,2,2,2,2,2,2,2,2,2,2,2,2,2,2,2, /* c0..df */
  0xa,0x3,0x3,0x3,0x3,0x3,0x3,0x3,0x3,0x3,0x3,0x3,0x3,0x4,0x3,0x3, /* e0..ef */
  0xb,0x6,0x6,0x6,0x5,0x8,0x8,0x8,0x8,0x8,0x8,0x8,0x8,0x8,0x8,0x8, /* f0..ff */
  0x0,0x1,0x2,0x3,0x5,0x8,0x7,0x1,0x1,0x1,0x4,0x6,0x1,0x1,0x1,0x1, /* s0..s0 */
  1,1,1,1,1,1,1,1,1,1,1,1,1,1,1,1,1,0,1,1,1,1,1,0,1,0,1,1,1,1,1,1, /* s1..s2 */
  1,2,1,1,1,1,1,2,1,2,1,1,1,1,1,1,1,1,1,1,1,1,1,2,1,1,1,1,1,1,1,1, /* s3..s4 */
  1,2,1,1,1,1,1,1,1,2,1,1,1,1,1,1,1,1,1,1,1,1,1,3,1,3,1,1,1,1,1,1, /* s5..s6 */
  1,3,1,1,1,1,1,3,1,3,1,1,1,1,1,1,1,3,1,1,1,1,1,1,1,1,1,1,1,1,1,1, /* s7..s8 */
};
/* *INDENT-ON* */

static struct pollfd *fdstate = NULL;
static nfds_t nfdstate = 0;
static WSConfig wsconfig = { 0 };

static void handle_read_close (int conn, WSClient * client, WSServer * server);
static void handle_reads (int conn, WSServer * server);
static void handle_writes (int conn, WSServer * server);
#ifdef HAVE_LIBSSL
static int shutdown_ssl (WSClient * client);
#endif

/* Determine if the given string is valid UTF-8.
 *
 * The state after the by has been processed is returned. */
static uint32_t
verify_utf8 (uint32_t * state, const char *str, int len) {
  int i;
  uint32_t type;

  for (i = 0; i < len; ++i) {
    type = utf8d[(uint8_t) str[i]];
    *state = utf8d[256 + (*state) * 16 + type];

    if (*state == UTF8_INVAL)
      break;
  }

  return *state;
}

/* Decode a character maintaining state and a byte, and returns the
 * state achieved after processing the byte.
 *
 * The state after the by has been processed is returned. */
static uint32_t
utf8_decode (uint32_t * state, uint32_t * p, uint32_t b) {
  uint32_t type = utf8d[(uint8_t) b];

  *p = (*state != UTF8_VALID) ? (b & 0x3fu) | (*p << 6) : (0xff >> type) & (b);
  *state = utf8d[256 + *state * 16 + type];

  return *state;
}

/* Replace malformed sequences with a substitute character.
 *
 * On success, it replaces the whole sequence and return a malloc'd buffer. */
static char *
sanitize_utf8 (const char *str, int len) {
  char *buf = NULL;
  uint32_t state = UTF8_VALID, prev = UTF8_VALID, cp = 0;
  int i = 0, j = 0, k = 0, l = 0;

  buf = xcalloc (len + 1, sizeof (char));
  for (; i < len; prev = state, ++i) {
    switch (utf8_decode (&state, &cp, (unsigned char) str[i])) {
    case UTF8_INVAL:
      /* replace the whole sequence */
      if (k) {
        for (l = i - k; l < i; ++l)
          buf[j++] = '?';
      } else {
        buf[j++] = '?';
      }
      state = UTF8_VALID;
      if (prev != UTF8_VALID)
        i--;
      k = 0;
      break;
    case UTF8_VALID:
      /* fill i - k valid continuation bytes */
      if (k)
        for (l = i - k; l < i; ++l)
          buf[j++] = str[l];
      buf[j++] = str[i];
      k = 0;
      break;
    default:
      /* UTF8_VALID + continuation bytes */
      k++;
      break;
    }
  }

  return buf;
}

/* find a pollfd structure based on fd
 * this should only be called by set_pollfd and unset_pollfd
 * because the position in memory may change */
static struct pollfd *
get_pollfd (int fd) {
  struct pollfd *pfd, *efd = fdstate + nfdstate;

  for (pfd = fdstate; pfd < efd; pfd++) {
    if (pfd->fd == fd)
<<<<<<< HEAD
       return pfd;
=======
      return pfd;
>>>>>>> d5f4cfdd
  }

  return NULL;
}

/* set flags for an existing pollfd structure based on fd,
 * otherwise malloc a new one */
static void
set_pollfd (int fd, short flags) {
  struct pollfd *pfd;

  if (fd == -1)
<<<<<<< HEAD
   FATAL ("Cannot poll an invalid fd");
=======
    FATAL ("Cannot poll an invalid fd");
>>>>>>> d5f4cfdd

  pfd = get_pollfd (fd);
  if (pfd == NULL) {
    struct pollfd *newstate = xrealloc (fdstate, sizeof (*pfd) * (nfdstate + 1));

    fdstate = newstate;
    pfd = fdstate + nfdstate++;
    pfd->fd = fd;
  }
  pfd->events = flags;
  pfd->revents = 0;
}

/* free a pollfd structure based on fd */
static void
unset_pollfd (int fd) {
  struct pollfd *pfd = get_pollfd (fd), *efd;
  struct pollfd *newstate;

  if (pfd == NULL)
    return;

  nfdstate--;

  /* avoid undefined behaviour with realloc with a size of zero */
  if (nfdstate == 0) {
    free (fdstate);
    fdstate = NULL;
    return;
  }

  efd = fdstate + nfdstate;
  if (pfd != efd)
<<<<<<< HEAD
    memmove (pfd, pfd + 1, (char *)efd - (char *)pfd);
=======
    memmove (pfd, pfd + 1, (char *) efd - (char *) pfd);
>>>>>>> d5f4cfdd

  /* realloc could fail, but that's ok, we don't mind. */
  newstate = realloc (fdstate, sizeof (*pfd) * nfdstate);
  if (newstate != NULL)
    fdstate = newstate;
}

/* Allocate memory for a websocket server */
static WSServer *
new_wsserver (void) {
  WSServer *server = xcalloc (1, sizeof (WSServer));

  return server;
}

/* Allocate memory for a websocket client */
static WSClient *
new_wsclient (void) {
  WSClient *client = xcalloc (1, sizeof (WSClient));
  client->status = WS_OK;

  return client;
}

/* Allocate memory for a websocket header */
static WSHeaders *
new_wsheader (void) {
  WSHeaders *headers = xcalloc (1, sizeof (WSHeaders));
  memset (headers->buf, 0, sizeof (headers->buf));
  headers->reading = 1;

  return headers;
}

/* Allocate memory for a websocket frame */
static WSFrame *
new_wsframe (void) {
  WSFrame *frame = xcalloc (1, sizeof (WSFrame));
  memset (frame->buf, 0, sizeof (frame->buf));
  frame->reading = 1;

  return frame;
}

/* Allocate memory for a websocket message */
static WSMessage *
new_wsmessage (void) {
  WSMessage *msg = xcalloc (1, sizeof (WSMessage));

  return msg;
}

/* Allocate memory for a websocket pipeout */
static WSPipeOut *
new_wspipeout (void) {
  WSPipeOut *pipeout = xcalloc (1, sizeof (WSPipeOut));
  pipeout->fd = -1;

  return pipeout;
}

/* Allocate memory for a websocket pipein */
static WSPipeIn *
new_wspipein (void) {
  WSPipeIn *pipein = xcalloc (1, sizeof (WSPipeIn));
  pipein->fd = -1;

  return pipein;
}

/* Escapes the special characters, e.g., '\n', '\r', '\t', '\'
 * in the string source by inserting a '\' before them.
 *
 * On error NULL is returned.
 * On success the escaped string is returned */
static char *
escape_http_request (const char *src) {
  char *dest, *q;
  const unsigned char *p;

  if (src == NULL || *src == '\0')
    return NULL;

  p = (const unsigned char *) src;
  q = dest = xmalloc (strlen (src) * 4 + 1);

  while (*p) {
    switch (*p) {
    case '\\':
      *q++ = '\\';
      *q++ = '\\';
      break;
    case '\n':
      *q++ = '\\';
      *q++ = 'n';
      break;
    case '\r':
      *q++ = '\\';
      *q++ = 'r';
      break;
    case '\t':
      *q++ = '\\';
      *q++ = 't';
      break;
    case '"':
      *q++ = '\\';
      *q++ = '"';
      break;
    default:
      if ((*p < ' ') || (*p >= 0177)) {
        /* not ASCII */
      } else {
        *q++ = *p;
      }
      break;
    }
    p++;
  }
  *q = 0;
  return dest;
}

/* Make a string uppercase.
 *
 * On error the original string is returned.
 * On success, the uppercased string is returned. */
static char *
strtoupper (char *str) {
  char *p = str;
  if (str == NULL || *str == '\0')
    return str;

  while (*p != '\0') {
    *p = toupper ((int) *p);
    p++;
  }

  return str;
}

/* Chop n characters from the beginning of the supplied buffer.
 *
 * The new length of the string is returned. */
static size_t
chop_nchars (char *str, size_t n, size_t len) {
  if (n == 0 || str == 0)
    return 0;

  if (n > len)
    n = len;
  memmove (str, str + n, len - n);

  return (len - n);
}

/* Match a client given a socket id and an item from the list.
 *
 * On match, 1 is returned, else 0. */
static int
ws_find_client_sock_in_list (void *data, void *needle) {
  WSClient *client = data;

  return client->listener == (*(int *) needle);
}

/* Find a client given a socket id.
 *
 * On success, an instance of a GSLList node is returned, else NULL. */
static GSLList *
ws_get_list_node_from_list (int listener, GSLList ** colist) {
  GSLList *match = NULL;

  /* Find the client data for the socket in use */
  if (!(match = list_find (*colist, ws_find_client_sock_in_list, &listener)))
    return NULL;
  return match;
}

/* Find a client given a socket id.
 *
 * On success, an instance of a WSClient is returned, else NULL. */
static WSClient *
ws_get_client_from_list (int listener, GSLList ** colist) {
  GSLList *match = NULL;

  /* Find the client data for the socket in use */
  if (!(match = list_find (*colist, ws_find_client_sock_in_list, &listener)))
    return NULL;
  return (WSClient *) match->data;
}

/* Free a frame structure and its data for the given client. */
static void
ws_free_frame (WSClient * client) {
  if (client->frame)
    free (client->frame);
  client->frame = NULL;
}

/* Free a message structure and its data for the given client. */
static void
ws_free_message (WSClient * client) {
  if (client->message && client->message->payload)
    free (client->message->payload);
  if (client->message)
    free (client->message);
  client->message = NULL;
}

/* Free all HTTP handshake headers data for the given client. */
static void
ws_free_header_fields (WSHeaders * headers) {
  if (headers->connection)
    free (headers->connection);
  if (headers->host)
    free (headers->host);
  if (headers->agent)
    free (headers->agent);
  if (headers->method)
    free (headers->method);
  if (headers->origin)
    free (headers->origin);
  if (headers->path)
    free (headers->path);
  if (headers->protocol)
    free (headers->protocol);
  if (headers->upgrade)
    free (headers->upgrade);
  if (headers->ws_accept)
    free (headers->ws_accept);
  if (headers->ws_key)
    free (headers->ws_key);
  if (headers->ws_protocol)
    free (headers->ws_protocol);
  if (headers->ws_resp)
    free (headers->ws_resp);
  if (headers->ws_sock_ver)
    free (headers->ws_sock_ver);
  if (headers->referer)
    free (headers->referer);
}

/* A wrapper to close a socket. */
static void
ws_close (int listener) {
  unset_pollfd (listener);
  close (listener);
}

/* Clear the client's sent queue and its data. */
static void
ws_clear_queue (WSClient * client) {
  WSQueue **queue = &client->sockqueue;
  if (!(*queue))
    return;

  if ((*queue)->queued)
    free ((*queue)->queued);
  (*queue)->queued = NULL;
  (*queue)->qlen = 0;

  free ((*queue));
  (*queue) = NULL;

  /* done sending the whole queue, stop throttling */
  client->status &= ~WS_THROTTLING;
  /* done sending, close connection if set to close */
  if ((client->status & WS_CLOSE) && (client->status & WS_SENDING))
    client->status = WS_CLOSE;
}

/* Free all HTTP handshake headers and structure. */
static void
ws_clear_handshake_headers (WSHeaders * headers) {
  ws_free_header_fields (headers);
  free (headers);
}

/* Remove the given client from the list. */
static void
ws_remove_client_from_list (WSClient * client, WSServer * server) {
  GSLList *node = NULL;

  if (!(node = ws_get_list_node_from_list (client->listener, &server->colist)))
    return;

  if (client->headers)
    ws_clear_handshake_headers (client->headers);
  list_remove_node (&server->colist, node);
}

#if HAVE_LIBSSL
/* Attempt to send the TLS/SSL "close notify" shutdown and and removes
 * the SSL structure pointed to by ssl and frees up the allocated
 * memory. */
static void
ws_shutdown_dangling_clients (WSClient * client) {
  shutdown_ssl (client);
  SSL_free (client->ssl);
  client->ssl = NULL;
}

/* Attempt to remove the SSL_CTX object pointed to by ctx and frees up
 * the allocated memory and cleans some more generally used TLS/SSL
 * memory.  */
static void
ws_ssl_cleanup (WSServer * server) {
  if (!wsconfig.use_ssl)
    return;

  if (server->ctx)
    SSL_CTX_free (server->ctx);

  CRYPTO_cleanup_all_ex_data ();
  CRYPTO_set_id_callback (NULL);
  CRYPTO_set_locking_callback (NULL);
  ERR_free_strings ();
#if OPENSSL_VERSION_NUMBER < 0x10100000L
  ERR_remove_state (0);
#endif
  EVP_cleanup ();
}
#endif

/* Remove all clients that are still hanging out. */
static int
ws_remove_dangling_clients (void *value, void *user_data) {
  WSClient *client = value;
  (void) (user_data);

  if (client == NULL)
    return 1;

  if (client->headers)
    ws_clear_handshake_headers (client->headers);
  if (client->sockqueue)
    ws_clear_queue (client);
#ifdef HAVE_LIBSSL
  if (client->ssl)
    ws_shutdown_dangling_clients (client);
#endif

  return 0;
}

/* Do some housekeeping on the named pipe data packet. */
static void
ws_clear_fifo_packet (WSPacket * packet) {
  if (!packet)
    return;

  if (packet->data)
    free (packet->data);
  free (packet);
}

/* Do some housekeeping on the named pipe. */
static void
ws_clear_pipein (WSPipeIn * pipein) {
  WSPacket **packet = &pipein->packet;
  if (!pipein)
    return;

  if (pipein->fd != -1)
    ws_close (pipein->fd);

  ws_clear_fifo_packet (*packet);
  free (pipein);

  if (wsconfig.pipein && access (wsconfig.pipein, F_OK) != -1)
    unlink (wsconfig.pipein);
}

/* Do some housekeeping on the named pipe. */
static void
ws_clear_pipeout (WSPipeOut * pipeout) {
  if (!pipeout)
    return;

  if (pipeout->fd != -1)
    ws_close (pipeout->fd);

  free (pipeout);

  if (wsconfig.pipeout && access (wsconfig.pipeout, F_OK) != -1)
    unlink (wsconfig.pipeout);
}

/* Stop the server and do some cleaning. */
void
ws_stop (WSServer * server) {
  WSPipeIn **pipein = &server->pipein;
  WSPipeOut **pipeout = &server->pipeout;

  ws_clear_pipein (*pipein);
  ws_clear_pipeout (*pipeout);

  /* close access log (if any) */
  if (wsconfig.accesslog)
    access_log_close ();

  /* remove dangling clients */
  if (list_count (server->colist) > 0)
    list_foreach (server->colist, ws_remove_dangling_clients, NULL);

  if (server->colist)
    list_remove_nodes (server->colist);

#ifdef HAVE_LIBSSL
  ws_ssl_cleanup (server);
#endif

  free (server);
<<<<<<< HEAD
=======
  free (fdstate);
>>>>>>> d5f4cfdd
}

/* Set the connection status for the given client and return the given
 * bytes.
 *
 * The given number of bytes are returned. */
static int
ws_set_status (WSClient * client, WSStatus status, int bytes) {
  client->status = status;
  return bytes;
}

/* Append the source string to destination and reallocates and
 * updating the destination buffer appropriately. */
static void
ws_append_str (char **dest, const char *src) {
  size_t curlen = strlen (*dest);
  size_t srclen = strlen (src);
  size_t newlen = curlen + srclen;

  char *str = xrealloc (*dest, newlen + 1);
  memcpy (str + curlen, src, srclen + 1);
  *dest = str;
}

#if HAVE_LIBSSL
/* Create a new SSL_CTX object as framework to establish TLS/SSL
 * enabled connections.
 *
 * On error 1 is returned.
 * On success, SSL_CTX object is malloc'd and 0 is returned.
 */
static int
initialize_ssl_ctx (WSServer * server) {
  int ret = 1;
  SSL_CTX *ctx = NULL;

#if OPENSSL_VERSION_NUMBER < 0x10100000L
  SSL_library_init ();
  SSL_load_error_strings ();
#endif

  /* Ciphers and message digests */
  OpenSSL_add_ssl_algorithms ();

  /* ssl context */
  if (!(ctx = SSL_CTX_new (SSLv23_server_method ())))
    goto out;
  /* set certificate */
  if (!SSL_CTX_use_certificate_file (ctx, wsconfig.sslcert, SSL_FILETYPE_PEM))
    goto out;
  /* ssl private key */
  if (!SSL_CTX_use_PrivateKey_file (ctx, wsconfig.sslkey, SSL_FILETYPE_PEM))
    goto out;
  if (!SSL_CTX_check_private_key (ctx))
    goto out;

  /* since we queued up the send data, a retry won't be the same buffer,
   * thus we need the following flags */
  SSL_CTX_set_mode (ctx, SSL_MODE_ACCEPT_MOVING_WRITE_BUFFER | SSL_MODE_ENABLE_PARTIAL_WRITE);

  server->ctx = ctx;
  ret = 0;
out:
  if (ret) {
    SSL_CTX_free (ctx);
    LOG (("Error: %s\n", ERR_error_string (ERR_get_error (), NULL)));
  }

  return ret;
}

/* Log result code for TLS/SSL I/O operation */
static void
log_return_message (int ret, int err, const char *fn) {
  unsigned long e;

  switch (err) {
  case SSL_ERROR_NONE:
    LOG (("SSL: %s -> SSL_ERROR_NONE\n", fn));
    LOG (("SSL: TLS/SSL I/O operation completed\n"));
    break;
  case SSL_ERROR_WANT_READ:
    LOG (("SSL: %s -> SSL_ERROR_WANT_READ\n", fn));
    LOG (("SSL: incomplete, data available for reading\n"));
    break;
  case SSL_ERROR_WANT_WRITE:
    LOG (("SSL: %s -> SSL_ERROR_WANT_WRITE\n", fn));
    LOG (("SSL: incomplete, data available for writing\n"));
    break;
  case SSL_ERROR_ZERO_RETURN:
    LOG (("SSL: %s -> SSL_ERROR_ZERO_RETURN\n", fn));
    LOG (("SSL: TLS/SSL connection has been closed\n"));
    break;
  case SSL_ERROR_WANT_X509_LOOKUP:
    LOG (("SSL: %s -> SSL_ERROR_WANT_X509_LOOKUP\n", fn));
    break;
  case SSL_ERROR_SYSCALL:
    LOG (("SSL: %s -> SSL_ERROR_SYSCALL\n", fn));

    e = ERR_get_error ();
    if (e > 0)
      LOG (("SSL: %s -> %s\n", fn, ERR_error_string (e, NULL)));

    /* call was not successful because a fatal error occurred either at the
     * protocol level or a connection failure occurred. */
    if (ret != 0) {
      LOG (("SSL bogus handshake interrupt: %s\n", strerror (errno)));
      break;
    }
    /* call not yet finished. */
    LOG (("SSL: handshake interrupted, got EOF\n"));
    if (errno == EINTR || errno == EWOULDBLOCK || errno == EAGAIN)
      LOG (("SSL: %s -> not yet finished %s\n", fn, strerror (errno)));
    break;
  default:
    LOG (("SSL: %s -> failed fatal error code: %d\n", fn, err));
    LOG (("SSL: %s\n", ERR_error_string (ERR_get_error (), NULL)));
    break;
  }
}

/* Shut down the client's TLS/SSL connection
 *
 * On fatal error, 1 is returned.
 * If data still needs to be read/written, -1 is returned.
 * On success, the TLS/SSL connection is closed and 0 is returned */
static int
shutdown_ssl (WSClient * client) {
  int ret = -1, err = 0;

  /* all good */
  if ((ret = SSL_shutdown (client->ssl)) > 0)
    return ws_set_status (client, WS_CLOSE, 0);

  err = SSL_get_error (client->ssl, ret);
  log_return_message (ret, err, "SSL_shutdown");

  switch (err) {
  case SSL_ERROR_WANT_READ:
  case SSL_ERROR_WANT_WRITE:
    client->sslstatus = WS_TLS_SHUTTING;
    break;
  case SSL_ERROR_SYSCALL:
    if (ret == 0) {
      LOG (("SSL: SSL_shutdown, connection unexpectedly closed by peer.\n"));
      /* The shutdown is not yet finished. */
      if (errno == EINTR || errno == EWOULDBLOCK || errno == EAGAIN)
        client->sslstatus = WS_TLS_SHUTTING;
      break;
    }
    LOG (("SSL: SSL_shutdown, probably unrecoverable, forcing close.\n"));
    /* FALLTHRU */
  case SSL_ERROR_ZERO_RETURN:
  case SSL_ERROR_WANT_X509_LOOKUP:
  default:
    return ws_set_status (client, WS_ERR | WS_CLOSE, 1);
  }

  return ret;
}

/* Wait for a TLS/SSL client to initiate a TLS/SSL handshake
 *
 * On fatal error, the connection is shut down.
 * If data still needs to be read/written, -1 is returned.
 * On success, the TLS/SSL connection is completed and 0 is returned */
static int
accept_ssl (WSClient * client) {
  int ret = -1, err = 0;

  /* all good on TLS handshake */
  if ((ret = SSL_accept (client->ssl)) > 0) {
    client->sslstatus &= ~WS_TLS_ACCEPTING;
    return 0;
  }

  err = SSL_get_error (client->ssl, ret);
  log_return_message (ret, err, "SSL_accept");

  switch (err) {
  case SSL_ERROR_WANT_READ:
  case SSL_ERROR_WANT_WRITE:
    client->sslstatus = WS_TLS_ACCEPTING;
    break;
  case SSL_ERROR_SYSCALL:
    /* Wait for more activity else bail out, for instance if the socket is closed
     * during the handshake. */
    if (ret < 0 && (errno == EAGAIN || errno == EWOULDBLOCK || errno == EINTR)) {
      client->sslstatus = WS_TLS_ACCEPTING;
      break;
    }
    /* The peer notified that it is shutting down through a SSL "close_notify" so
     * we shutdown too */
    /* FALLTHRU */
  case SSL_ERROR_ZERO_RETURN:
  case SSL_ERROR_WANT_X509_LOOKUP:
  default:
    client->sslstatus &= ~WS_TLS_ACCEPTING;
    return ws_set_status (client, WS_ERR | WS_CLOSE, 1);
  }

  return ret;
}

/* Create a new SSL structure for a connection and perform handshake */
static void
handle_accept_ssl (WSClient * client, WSServer * server) {
  /* attempt to create SSL connection if we don't have one yet */
  if (!client->ssl) {
    if (!(client->ssl = SSL_new (server->ctx))) {
      LOG (("SSL: SSL_new, new SSL structure failed.\n"));
      return;
    }
    if (!SSL_set_fd (client->ssl, client->listener)) {
      LOG (("SSL: unable to set file descriptor\n"));
      return;
    }
  }

  /* attempt to initiate the TLS/SSL handshake */
  if (accept_ssl (client) == 0) {
    LOG (("SSL Accepted: %d %s\n", client->listener, client->remote_ip));
  }
}

/* Given the current status of the SSL buffer, perform that action.
 *
 * On error or if no SSL pending status, 1 is returned.
 * On success, the TLS/SSL pending action is called and 0 is returned */
static int
handle_ssl_pending_rw (int conn, WSServer * server, WSClient * client) {
  if (!wsconfig.use_ssl)
    return 1;

  /* trying to write but still waiting for a successful SSL_accept */
  if (client->sslstatus & WS_TLS_ACCEPTING) {
    handle_accept_ssl (client, server);
    return 0;
  }
  /* trying to read but still waiting for a successful SSL_read */
  if (client->sslstatus & WS_TLS_READING) {
    handle_reads (conn, server);
    return 0;
  }
  /* trying to write but still waiting for a successful SSL_write */
  if (client->sslstatus & WS_TLS_WRITING) {
    handle_writes (conn, server);
    return 0;
  }
  /* trying to write but still waiting for a successful SSL_shutdown */
  if (client->sslstatus & WS_TLS_SHUTTING) {
    if (shutdown_ssl (client) == 0)
      handle_read_close (conn, client, server);
    return 0;
  }

  return 1;
}

/* Write bytes to a TLS/SSL connection for a given client.
 *
 * On error or if no write is performed <=0 is returned.
 * On success, the number of bytes actually written to the TLS/SSL
 * connection are returned */
static int
send_ssl_buffer (WSClient * client, const char *buffer, int len) {
  int bytes = 0, err = 0;

#if OPENSSL_VERSION_NUMBER < 0x10100000L
  ERR_clear_error ();
#endif
  if ((bytes = SSL_write (client->ssl, buffer, len)) > 0)
    return bytes;

  err = SSL_get_error (client->ssl, bytes);
  log_return_message (bytes, err, "SSL_write");

  switch (err) {
  case SSL_ERROR_WANT_WRITE:
    break;
  case SSL_ERROR_WANT_READ:
    client->sslstatus = WS_TLS_WRITING;
    break;
  case SSL_ERROR_SYSCALL:
    if ((bytes < 0 && (errno == EAGAIN || errno == EWOULDBLOCK || errno == EINTR)))
      break;
    /* The connection was shut down cleanly */
    /* FALLTHRU */
  case SSL_ERROR_ZERO_RETURN:
  case SSL_ERROR_WANT_X509_LOOKUP:
  default:
    return ws_set_status (client, WS_ERR | WS_CLOSE, -1);
  }

  return bytes;
}

/* Read data from the given client's socket and set a connection
 * status given the output of recv().
 *
 * On error, -1 is returned and the connection status is set.
 * On success, the number of bytes read is returned. */
static int
read_ssl_socket (WSClient * client, char *buffer, int size) {
  int bytes = 0, done = 0, err = 0;
  do {
#if OPENSSL_VERSION_NUMBER < 0x10100000L
    ERR_clear_error ();
#endif

    done = 0;
    if ((bytes = SSL_read (client->ssl, buffer, size)) > 0)
      break;

    err = SSL_get_error (client->ssl, bytes);
    log_return_message (bytes, err, "SSL_read");

    switch (err) {
    case SSL_ERROR_WANT_WRITE:
      client->sslstatus = WS_TLS_READING;
      done = 1;
      break;
    case SSL_ERROR_WANT_READ:
      done = 1;
      break;
    case SSL_ERROR_SYSCALL:
      if ((bytes < 0 && (errno == EAGAIN || errno == EWOULDBLOCK || errno == EINTR)))
        break;
      /* FALLTHRU */
    case SSL_ERROR_ZERO_RETURN:
    case SSL_ERROR_WANT_X509_LOOKUP:
    default:
      return ws_set_status (client, WS_ERR | WS_CLOSE, -1);
    }
  } while (SSL_pending (client->ssl) && !done);

  return bytes;
}
#endif

/* Get sockaddr, either IPv4 or IPv6 */
static void *
ws_get_raddr (struct sockaddr *sa) {
  if (sa->sa_family == AF_INET)
    return &(((struct sockaddr_in *) (void *) sa)->sin_addr);

  return &(((struct sockaddr_in6 *) (void *) sa)->sin6_addr);
}

/* Set the given file descriptor as NON BLOCKING. */
void
set_nonblocking (int sock) {
  if (fcntl (sock, F_SETFL, fcntl (sock, F_GETFL, 0) | O_NONBLOCK) == -1)
    FATAL ("Unable to set socket as non-blocking: %s.", strerror (errno));
}

/* Accept a new connection on a socket and add it to the list of
 * current connected clients.
 *
 * The newly assigned socket is returned. */
static int
accept_client (int listener, GSLList ** colist) {
  WSClient *client;
  struct sockaddr_storage raddr;
  int newfd;
  const void *src = NULL;
  socklen_t alen;

  alen = sizeof (raddr);
  if ((newfd = accept (listener, (struct sockaddr *) &raddr, &alen)) == -1)
    FATAL ("Unable to set accept: %s.", strerror (errno));

  if (newfd == -1) {
    LOG (("Unable to accept: %s.", strerror (errno)));
    return newfd;
  }
  src = ws_get_raddr ((struct sockaddr *) &raddr);

  /* malloc a new client */
  client = new_wsclient ();
  client->listener = newfd;
  inet_ntop (raddr.ss_family, src, client->remote_ip, INET6_ADDRSTRLEN);

  /* add up our new client to keep track of */
  if (*colist == NULL)
    *colist = list_create (client);
  else
    *colist = list_insert_prepend (*colist, client);

  /* make the socket non-blocking */
  set_nonblocking (client->listener);

  /* poll for the socket */
  set_pollfd (client->listener, POLLIN);

  return newfd;
}

/* Extract the HTTP method.
 *
 * On error, or if not found, NULL is returned.
 * On success, the HTTP method is returned. */
static const char *
ws_get_method (const char *token) {
  const char *lookfor = NULL;

  if ((lookfor = "GET", !memcmp (token, "GET ", 4)) ||
      (lookfor = "get", !memcmp (token, "get ", 4)))
    return lookfor;
  return NULL;
}

/* Parse a request containing the method and protocol.
 *
 * On error, or unable to parse, NULL is returned.
 * On success, the HTTP request is returned and the method and
 * protocol are assigned to the corresponding buffers. */
static char *
ws_parse_request (char *line, char **method, char **protocol) {
  const char *meth;
  char *req = NULL, *request = NULL, *proto = NULL;
  ptrdiff_t rlen;

  if ((meth = ws_get_method (line)) == NULL) {
    return NULL;
  } else {
    req = line + strlen (meth);
    if ((proto = strstr (line, " HTTP/1.0")) == NULL &&
        (proto = strstr (line, " HTTP/1.1")) == NULL)
      return NULL;

    req++;
    if ((rlen = proto - req) <= 0)
      return NULL;

    request = xmalloc (rlen + 1);
    strncpy (request, req, rlen);
    request[rlen] = 0;

    (*method) = strtoupper (xstrdup (meth));
    (*protocol) = strtoupper (xstrdup (++proto));
  }

  return request;
}

/* Given a pair of key/values, assign it to our HTTP headers
 * structure. */
static void
ws_set_header_key_value (WSHeaders * headers, char *key, char *value) {
  if (strcasecmp ("Host", key) == 0)
    headers->host = xstrdup (value);
  else if (strcasecmp ("Origin", key) == 0)
    headers->origin = xstrdup (value);
  else if (strcasecmp ("Upgrade", key) == 0)
    headers->upgrade = xstrdup (value);
  else if (strcasecmp ("Connection", key) == 0)
    headers->connection = xstrdup (value);
  else if (strcasecmp ("Sec-WebSocket-Protocol", key) == 0)
    headers->ws_protocol = xstrdup (value);
  else if (strcasecmp ("Sec-WebSocket-Key", key) == 0)
    headers->ws_key = xstrdup (value);
  else if (strcasecmp ("Sec-WebSocket-Version", key) == 0)
    headers->ws_sock_ver = xstrdup (value);
  else if (strcasecmp ("User-Agent", key) == 0)
    headers->agent = xstrdup (value);
  else if (strcasecmp ("Referer", key) == 0)
    headers->referer = xstrdup (value);
}

/* Verify that the given HTTP headers were passed upon doing the
 * websocket handshake.
 *
 * On error, or header missing, 1 is returned.
 * On success, 0 is returned. */
static int
ws_verify_req_headers (WSHeaders * headers) {
  if (!headers->host)
    return 1;
  if (!headers->method)
    return 1;
  if (!headers->protocol)
    return 1;
  if (!headers->path)
    return 1;
  if (wsconfig.origin && !headers->origin)
    return 1;
  if (wsconfig.origin && strcasecmp (wsconfig.origin, headers->origin) != 0)
    return 1;
  if (!headers->connection)
    return 1;
  if (!headers->ws_key)
    return 1;
  if (!headers->ws_sock_ver)
    return 1;
  return 0;
}

/* From RFC2616, each header field consists of a name followed by a
 * colon (":") and the field value. Field names are case-insensitive.
 * The field value MAY be preceded by any amount of LWS, though a
 * single SP is preferred */
static int
ws_set_header_fields (char *line, WSHeaders * headers) {
  char *path = NULL, *method = NULL, *proto = NULL, *p, *value;

  if (line[0] == '\n' || line[0] == '\r')
    return 1;

  if ((strstr (line, "GET ")) || (strstr (line, "get "))) {
    if ((path = ws_parse_request (line, &method, &proto)) == NULL)
      return 1;
    headers->path = path;
    headers->method = method;
    headers->protocol = proto;

    return 0;
  }

  if ((p = strchr (line, ':')) == NULL)
    return 1;

  value = p + 1;
  while (p != line && isspace ((unsigned char) *(p - 1)))
    p--;

  if (p == line)
    return 1;

  *p = '\0';
  if (strpbrk (line, " \t") != NULL) {
    *p = ' ';
    return 1;
  }
  while (isspace ((unsigned char) *value))
    value++;

  ws_set_header_key_value (headers, line, value);

  return 0;
}

/* Parse the given HTTP headers and set the expected websocket
 * handshake.
 *
 * On error, or 1 is returned.
 * On success, 0 is returned. */
static int
parse_headers (WSHeaders * headers) {
  char *tmp = NULL;
  const char *buffer = headers->buf;
  const char *line = buffer, *next = NULL;
  int len = 0;

  while (line) {
    if ((next = strstr (line, "\r\n")) != NULL)
      len = (next - line);
    else
      len = strlen (line);

    if (len <= 0)
      return 1;

    tmp = xmalloc (len + 1);
    memcpy (tmp, line, len);
    tmp[len] = '\0';

    if (ws_set_header_fields (tmp, headers) == 1) {
      free (tmp);
      return 1;
    }

    free (tmp);
    line = next ? (next + 2) : NULL;

    if (next && strcmp (next, "\r\n\r\n") == 0)
      break;
  }

  return 0;
}

/* Set into a queue the data that couldn't be sent. */
static void
ws_queue_sockbuf (WSClient * client, const char *buffer, int len, int bytes) {
  WSQueue *queue = xcalloc (1, sizeof (WSQueue));

  if (bytes < 1)
    bytes = 0;

  queue->queued = xcalloc (len - bytes, sizeof (char));
  memcpy (queue->queued, buffer + bytes, len - bytes);
  queue->qlen = len - bytes;
  client->sockqueue = queue;

  client->status |= WS_SENDING;
  set_pollfd (client->listener, POLLIN | POLLOUT);
}

/* Read data from the given client's socket and set a connection
 * status given the output of recv().
 *
 * On error, -1 is returned and the connection status is set.
 * On success, the number of bytes read is returned. */
static int
read_plain_socket (WSClient * client, char *buffer, int size) {
  int bytes = 0;

  bytes = recv (client->listener, buffer, size, 0);

  if (bytes == -1 && (errno == EAGAIN || errno == EWOULDBLOCK))
    return ws_set_status (client, WS_READING, bytes);
  else if (bytes == -1 || bytes == 0)
    return ws_set_status (client, WS_ERR | WS_CLOSE, bytes);

  return bytes;
}

/* Read data from the given client's socket and set a connection
 * status given the output of recv().
 *
 * On error, -1 is returned and the connection status is set.
 * On success, the number of bytes read is returned. */
static int
read_socket (WSClient * client, char *buffer, int size) {
#ifdef HAVE_LIBSSL
  if (wsconfig.use_ssl)
    return read_ssl_socket (client, buffer, size);
  else
    return read_plain_socket (client, buffer, size);
#else
  return read_plain_socket (client, buffer, size);
#endif
}

static int
send_plain_buffer (WSClient * client, const char *buffer, int len) {
  return send (client->listener, buffer, len, 0);
}

static int
send_buffer (WSClient * client, const char *buffer, int len) {
#ifdef HAVE_LIBSSL
  if (wsconfig.use_ssl)
    return send_ssl_buffer (client, buffer, len);
  else
    return send_plain_buffer (client, buffer, len);
#else
  return send_plain_buffer (client, buffer, len);
#endif
}

/* Attempt to send the given buffer to the given socket.
 *
 * On error, -1 is returned and the connection status is set.
 * On success, the number of bytes sent is returned. */
static int
ws_respond_data (WSClient * client, const char *buffer, int len) {
  int bytes = 0;

  bytes = send_buffer (client, buffer, len);
  if (bytes == -1 && errno == EPIPE)
    return ws_set_status (client, WS_ERR | WS_CLOSE, bytes);

  /* did not send all of it... buffer it for a later attempt */
  if (bytes < len || (bytes == -1 && (errno == EAGAIN || errno == EWOULDBLOCK)))
    ws_queue_sockbuf (client, buffer, len, bytes);

  return bytes;
}

/* Attempt to send the queued up client's data to the given socket.
 *
 * On error, -1 is returned and the connection status is set.
 * On success, the number of bytes sent is returned. */
static int
ws_respond_cache (WSClient * client) {
  WSQueue *queue = client->sockqueue;
  int bytes = 0;

  bytes = send_buffer (client, queue->queued, queue->qlen);
  if (bytes == -1 && errno == EPIPE)
    return ws_set_status (client, WS_ERR | WS_CLOSE, bytes);

  if (bytes == -1 && (errno == EAGAIN || errno == EWOULDBLOCK))
    return bytes;

  if (chop_nchars (queue->queued, bytes, queue->qlen) == 0)
    ws_clear_queue (client);
  else
    queue->qlen -= bytes;

  return bytes;
}

/* Attempt to realloc the current sent queue.
 *
 * On error, 1 is returned and the connection status is set.
 * On success, 0 is returned. */
static int
ws_realloc_send_buf (WSClient * client, const char *buf, int len) {
  WSQueue *queue = client->sockqueue;
  char *tmp = NULL;
  int newlen = 0;

  newlen = queue->qlen + len;
  tmp = realloc (queue->queued, newlen);
  if (tmp == NULL && newlen > 0) {
    ws_clear_queue (client);
    return ws_set_status (client, WS_ERR | WS_CLOSE, 1);
  }
  queue->queued = tmp;
  memcpy (queue->queued + queue->qlen, buf, len);
  queue->qlen += len;

  /* client probably  too slow, so stop queueing until everything is
   * sent */
  if (queue->qlen >= WS_THROTTLE_THLD)
    client->status |= WS_THROTTLING;

  return 0;
}

/* An entry point to attempt to send the client's data.
 *
 * On error, 1 is returned and the connection status is set.
 * On success, the number of bytes sent is returned. */
static int
ws_respond (WSClient * client, const char *buffer, int len) {
  int bytes = 0;

  /* attempt to send the whole buffer buffer */
  if (client->sockqueue == NULL)
    bytes = ws_respond_data (client, buffer, len);
  /* buffer not empty, just append new data iff we're not throttling the
   * client */
  else if (client->sockqueue != NULL && buffer != NULL && !(client->status & WS_THROTTLING)) {
    if (ws_realloc_send_buf (client, buffer, len) == 1)
      return bytes;
  }
  /* send from cache buffer */
  else {
    bytes = ws_respond_cache (client);
  }

  return bytes;
}

/* Encode a websocket frame (header/message) and attempt to send it
 * through the client's socket.
 *
 * On success, 0 is returned. */
static int
ws_send_frame (WSClient * client, WSOpcode opcode, const char *p, int sz) {
  unsigned char buf[32] = { 0 };
  char *frm = NULL;
  uint64_t payloadlen = 0, u64;
  int hsize = 2;

  if (sz < 126) {
    payloadlen = sz;
  } else if (sz < (1 << 16)) {
    payloadlen = WS_PAYLOAD_EXT16;
    hsize += 2;
  } else {
    payloadlen = WS_PAYLOAD_EXT64;
    hsize += 8;
  }

  buf[0] = 0x80 | ((uint8_t) opcode);
  switch (payloadlen) {
  case WS_PAYLOAD_EXT16:
    buf[1] = WS_PAYLOAD_EXT16;
    buf[2] = (sz & 0xff00) >> 8;
    buf[3] = (sz & 0x00ff) >> 0;
    break;
  case WS_PAYLOAD_EXT64:
    buf[1] = WS_PAYLOAD_EXT64;
    u64 = htobe64 (sz);
    memcpy (buf + 2, &u64, sizeof (uint64_t));
    break;
  default:
    buf[1] = (sz & 0xff);
  }
  frm = xcalloc (hsize + sz, sizeof (unsigned char));
  memcpy (frm, buf, hsize);
  if (p != NULL && sz > 0)
    memcpy (frm + hsize, p, sz);

  ws_respond (client, frm, hsize + sz);
  free (frm);

  return 0;
}

/* Send an error message to the given client.
 *
 * On success, the number of sent bytes is returned. */
static int
ws_error (WSClient * client, unsigned short code, const char *err) {
  unsigned int len;
  unsigned short code_be;
  char buf[128] = { 0 };

  len = 2;
  code_be = htobe16 (code);
  memcpy (buf, &code_be, 2);
  if (err)
    len += snprintf (buf + 2, sizeof buf - 4, "%s", err);

  return ws_send_frame (client, WS_OPCODE_CLOSE, buf, len);
}

/* Log hit to the access log.
 *
 * On success, the hit/entry is logged. */
static void
access_log (WSClient * client, int status_code) {
  WSHeaders *hdrs = client->headers;
  char buf[64] = { 0 };
  uint32_t elapsed = 0;
  struct timeval tv;
  struct tm time;
  char *req = NULL, *ref = NULL, *ua = NULL;

  gettimeofday (&tv, NULL);
  strftime (buf, sizeof (buf) - 1, "[%d/%b/%Y:%H:%M:%S %z]", localtime_r (&tv.tv_sec, &time));

  elapsed = (client->end_proc.tv_sec - client->start_proc.tv_sec) * 1000.0;
  elapsed += (client->end_proc.tv_usec - client->start_proc.tv_usec) / 1000.0;

  req = escape_http_request (hdrs->path);
  ref = escape_http_request (hdrs->referer);
  ua = escape_http_request (hdrs->agent);

  ACCESS_LOG (("%s ", client->remote_ip));
  ACCESS_LOG (("- - "));
  ACCESS_LOG (("%s ", buf));
  ACCESS_LOG (("\"%s ", hdrs->method));
  ACCESS_LOG (("%s ", req ? req : "-"));
  ACCESS_LOG (("%s\" ", hdrs->protocol));
  ACCESS_LOG (("%d ", status_code));
  ACCESS_LOG (("%d ", hdrs->buflen));
  ACCESS_LOG (("\"%s\" ", ref ? ref : "-"));
  ACCESS_LOG (("\"%s\" ", ua ? ua : "-"));
  ACCESS_LOG (("%u\n", elapsed));

  if (req)
    free (req);
  if (ref)
    free (ref);
  if (ua)
    free (ua);
}

/* Send an HTTP error status to the given client.
 *
 * On success, the number of sent bytes is returned. */
static int
http_error (WSClient * client, const char *buffer) {
  /* do access logging */
  gettimeofday (&client->end_proc, NULL);
  if (wsconfig.accesslog)
    access_log (client, 400);

  return ws_respond (client, buffer, strlen (buffer));
}

/* Compute the SHA1 for the handshake. */
static void
ws_sha1_digest (char *s, int len, unsigned char *digest) {
  SHA1_CTX sha;

  SHA1Init (&sha);
  SHA1Update (&sha, (uint8_t *) s, len);
  SHA1Final (digest, &sha);
}

/* Set the parsed websocket handshake headers. */
static void
ws_set_handshake_headers (WSHeaders * headers) {
  size_t klen = strlen (headers->ws_key);
  size_t mlen = strlen (WS_MAGIC_STR);
  size_t len = klen + mlen;
  char *s = xmalloc (klen + mlen + 1);
  uint8_t digest[SHA_DIGEST_LENGTH];

  memset (digest, 0, sizeof *digest);

  memcpy (s, headers->ws_key, klen);
  memcpy (s + klen, WS_MAGIC_STR, mlen + 1);

  ws_sha1_digest (s, len, digest);

  /* set response headers */
  headers->ws_accept = base64_encode ((unsigned char *) digest, sizeof (digest));
  headers->ws_resp = xstrdup (WS_SWITCH_PROTO_STR);

  if (!headers->upgrade)
    headers->upgrade = xstrdup ("websocket");
  if (!headers->connection)
    headers->connection = xstrdup ("Upgrade");

  free (s);
}

/* Send the websocket handshake headers to the given client.
 *
 * On success, the number of sent bytes is returned. */
static int
ws_send_handshake_headers (WSClient * client, WSHeaders * headers) {
  int bytes = 0;
  char *str = xstrdup ("");

  ws_append_str (&str, headers->ws_resp);
  ws_append_str (&str, CRLF);

  ws_append_str (&str, "Upgrade: ");
  ws_append_str (&str, headers->upgrade);
  ws_append_str (&str, CRLF);

  ws_append_str (&str, "Connection: ");
  ws_append_str (&str, headers->connection);
  ws_append_str (&str, CRLF);

  ws_append_str (&str, "Sec-WebSocket-Accept: ");
  ws_append_str (&str, headers->ws_accept);
  ws_append_str (&str, CRLF CRLF);

  bytes = ws_respond (client, str, strlen (str));
  free (str);

  return bytes;
}

/* Given the HTTP connection headers, attempt to parse the web socket
 * handshake headers.
 *
 * On success, the number of sent bytes is returned. */
static int
ws_get_handshake (WSClient * client, WSServer * server) {
  int bytes = 0, readh = 0;
  char *buf = NULL;

  if (client->headers == NULL)
    client->headers = new_wsheader ();

  buf = client->headers->buf;
  readh = client->headers->buflen;
  /* Probably the connection was closed before finishing handshake */
  if ((bytes = read_socket (client, buf + readh, WS_MAX_HEAD_SZ - readh)) < 1) {
    if (client->status & WS_CLOSE)
      http_error (client, WS_BAD_REQUEST_STR);
    return bytes;
  }
  client->headers->buflen += bytes;

  buf[client->headers->buflen] = '\0';  /* null-terminate */

  /* Must have a \r\n\r\n */
  if (strstr (buf, "\r\n\r\n") == NULL) {
    if (strlen (buf) < WS_MAX_HEAD_SZ)
      return ws_set_status (client, WS_READING, bytes);

    http_error (client, WS_BAD_REQUEST_STR);
    return ws_set_status (client, WS_CLOSE, bytes);
  }

  /* Ensure we have valid HTTP headers for the handshake */
  if (parse_headers (client->headers) != 0) {
    http_error (client, WS_BAD_REQUEST_STR);
    return ws_set_status (client, WS_CLOSE, bytes);
  }

  /* Ensure we have the required headers */
  if (ws_verify_req_headers (client->headers) != 0) {
    http_error (client, WS_BAD_REQUEST_STR);
    return ws_set_status (client, WS_CLOSE, bytes);
  }

  ws_set_handshake_headers (client->headers);

  /* handshake response */
  ws_send_handshake_headers (client, client->headers);

  /* upon success, call onopen() callback */
  if (server->onopen && wsconfig.strict && !wsconfig.echomode)
    server->onopen (server->pipeout, client);
  client->headers->reading = 0;

  /* do access logging */
  gettimeofday (&client->end_proc, NULL);
  if (wsconfig.accesslog)
    access_log (client, 101);
  LOG (("Active: %d\n", list_count (server->colist)));

  return ws_set_status (client, WS_OK, bytes);
}

/* Send a data message to the given client.
 *
 * On success, 0 is returned. */
int
ws_send_data (WSClient * client, WSOpcode opcode, const char *p, int sz) {
  char *buf = NULL;

  buf = sanitize_utf8 (p, sz);
  ws_send_frame (client, opcode, buf, sz);
  free (buf);

  return 0;
}

/* Read a websocket frame's header.
 *
 * On success, the number of bytesr read is returned. */
static int
ws_read_header (WSClient * client, WSFrame * frm, int pos, int need) {
  char *buf = frm->buf;
  int bytes = 0;

  /* read the first 2 bytes for basic frame info */
  if ((bytes = read_socket (client, buf + pos, need)) < 1) {
    if (client->status & WS_CLOSE)
      ws_error (client, WS_CLOSE_UNEXPECTED, "Unable to read header");
    return bytes;
  }
  frm->buflen += bytes;
  frm->buf[frm->buflen] = '\0'; /* null-terminate */

  return bytes;
}

/* Read a websocket frame's payload.
 *
 * On success, the number of bytesr read is returned. */
static int
ws_read_payload (WSClient * client, WSMessage * msg, int pos, int need) {
  char *buf = msg->payload;
  int bytes = 0;

  /* read the first 2 bytes for basic frame info */
  if ((bytes = read_socket (client, buf + pos, need)) < 1) {
    if (client->status & WS_CLOSE)
      ws_error (client, WS_CLOSE_UNEXPECTED, "Unable to read payload");
    return bytes;
  }
  msg->buflen += bytes;
  msg->payloadsz += bytes;

  return bytes;
}

/* Set the basic frame headers on a frame structure.
 *
 * On success, 0 is returned. */
static int
ws_set_front_header_fields (WSClient * client) {
  WSFrame **frm = &client->frame;
  char *buf = (*frm)->buf;

  (*frm)->fin = WS_FRM_FIN (*(buf));
  (*frm)->masking = WS_FRM_MASK (*(buf + 1));
  (*frm)->opcode = WS_FRM_OPCODE (*(buf));
  (*frm)->res = WS_FRM_R1 (*(buf)) || WS_FRM_R2 (*(buf)) || WS_FRM_R3 (*(buf));

  /* should be masked and can't be using RESVd  bits */
  if (!(*frm)->masking || (*frm)->res)
    return ws_set_status (client, WS_ERR | WS_CLOSE, 1);

  return 0;
}

/* Unmask the payload given the current frame's masking key. */
static void
ws_unmask_payload (char *buf, int len, int offset, unsigned char mask[]) {
  int i, j = 0;

  /* unmask data */
  for (i = offset; i < len; ++i, ++j) {
    buf[i] ^= mask[j % 4];
  }
}

/* Close a websocket connection. */
static int
ws_handle_close (WSClient * client) {
  client->status = WS_ERR | WS_CLOSE;
  return ws_send_frame (client, WS_OPCODE_CLOSE, NULL, 0);
}

/* Handle a websocket error.
 *
 * On success, the number of bytes sent is returned. */
static int
ws_handle_err (WSClient * client, unsigned short code, WSStatus status, const char *m) {
  client->status = status;
  return ws_error (client, code, m);
}

/* Handle a websocket pong. */
static void
ws_handle_pong (WSClient * client) {
  WSFrame **frm = &client->frame;

  if (!(*frm)->fin) {
    ws_handle_err (client, WS_CLOSE_PROTO_ERR, WS_ERR | WS_CLOSE, NULL);
    return;
  }
  ws_free_message (client);
}

/* Handle a websocket ping from the client and it attempts to send
 * back a pong as soon as possible. */
static void
ws_handle_ping (WSClient * client) {
  WSFrame **frm = &client->frame;
  WSMessage **msg = &client->message;
  char *buf = NULL, *tmp = NULL;
  int pos = 0, len = (*frm)->payloadlen, newlen = 0;

  /* RFC states that Control frames themselves MUST NOT be
   * fragmented. */
  if (!(*frm)->fin) {
    ws_handle_err (client, WS_CLOSE_PROTO_ERR, WS_ERR | WS_CLOSE, NULL);
    return;
  }

  /* Control frames are only allowed to have payload up to and
   * including 125 octets */
  if ((*frm)->payloadlen > 125) {
    ws_handle_err (client, WS_CLOSE_PROTO_ERR, WS_ERR | WS_CLOSE, NULL);
    return;
  }

  /* No payload from ping */
  if (len == 0) {
    ws_send_frame (client, WS_OPCODE_PONG, NULL, 0);
    return;
  }

  /* Copy the ping payload */
  pos = (*msg)->payloadsz - len;
  buf = xcalloc (len, sizeof (char));
  memcpy (buf, (*msg)->payload + pos, len);

  /* Unmask it */
  ws_unmask_payload (buf, len, 0, (*frm)->mask);

  /* Resize the current payload (keep an eye on this realloc) */
  newlen = (*msg)->payloadsz - len;
  tmp = realloc ((*msg)->payload, newlen);
  if (tmp == NULL && newlen > 0) {
    free ((*msg)->payload);
    free (buf);

    (*msg)->payload = NULL;
    client->status = WS_ERR | WS_CLOSE;
    return;
  }

  (*msg)->payload = tmp;
  (*msg)->payloadsz -= len;

  ws_send_frame (client, WS_OPCODE_PONG, buf, len);

  (*msg)->buflen = 0;   /* done with the current frame's payload */
  /* Control frame injected in the middle of a fragmented message. */
  if (!(*msg)->fragmented) {
    ws_free_message (client);
  }
  free (buf);
}

/* Ensure we have valid UTF-8 text payload.
 *
 * On error, or if the message is invalid, 1 is returned.
 * On success, or if the message is valid, 0 is returned. */
int
ws_validate_string (const char *str, int len) {
  uint32_t state = UTF8_VALID;

  if (verify_utf8 (&state, str, len) == UTF8_INVAL) {
    LOG (("Invalid UTF8 data!\n"));
    return 1;
  }
  if (state != UTF8_VALID) {
    LOG (("Invalid UTF8 data!\n"));
    return 1;
  }

  return 0;
}

/* It handles a text or binary message frame from the client. */
static void
ws_handle_text_bin (WSClient * client, WSServer * server) {
  WSFrame **frm = &client->frame;
  WSMessage **msg = &client->message;
  int offset = (*msg)->mask_offset;

  /* All data frames after the initial data frame must have opcode 0 */
  if ((*msg)->fragmented && (*frm)->opcode != WS_OPCODE_CONTINUATION) {
    client->status = WS_ERR | WS_CLOSE;
    return;
  }

  /* RFC states that there is a new masking key per frame, therefore,
   * time to unmask... */
  ws_unmask_payload ((*msg)->payload, (*msg)->payloadsz, offset, (*frm)->mask);
  /* Done with the current frame's payload */
  (*msg)->buflen = 0;
  /* Reading a fragmented frame */
  (*msg)->fragmented = 1;

  if (!(*frm)->fin)
    return;

  /* validate text data encoded as UTF-8 */
  if ((*msg)->opcode == WS_OPCODE_TEXT) {
    if (ws_validate_string ((*msg)->payload, (*msg)->payloadsz) != 0) {
      ws_handle_err (client, WS_CLOSE_INVALID_UTF8, WS_ERR | WS_CLOSE, NULL);
      return;
    }
  }

  if ((*msg)->opcode != WS_OPCODE_CONTINUATION && server->onmessage) {
    /* just echo the message to the client */
    if (wsconfig.echomode)
      ws_send_data (client, (*msg)->opcode, (*msg)->payload, (*msg)->payloadsz);
    /* just pipe out the message */
    else if (!wsconfig.strict)
      ws_write_fifo (server->pipeout, (*msg)->payload, (*msg)->payloadsz);
    else
      server->onmessage (server->pipeout, client);
  }
  ws_free_message (client);
}

/* Depending on the frame opcode, then we take certain decisions. */
static void
ws_manage_payload_opcode (WSClient * client, WSServer * server) {
  WSFrame **frm = &client->frame;
  WSMessage **msg = &client->message;

  switch ((*frm)->opcode) {
  case WS_OPCODE_CONTINUATION:
    LOG (("CONTINUATION\n"));
    /* first frame can't be a continuation frame */
    if (!(*msg)->fragmented) {
      client->status = WS_ERR | WS_CLOSE;
      break;
    }
    ws_handle_text_bin (client, server);
    break;
  case WS_OPCODE_TEXT:
  case WS_OPCODE_BIN:
    LOG (("TEXT\n"));
    client->message->opcode = (*frm)->opcode;
    ws_handle_text_bin (client, server);
    break;
  case WS_OPCODE_PONG:
    LOG (("PONG\n"));
    ws_handle_pong (client);
    break;
  case WS_OPCODE_PING:
    LOG (("PING\n"));
    ws_handle_ping (client);
    break;
  default:
    LOG (("CLOSE\n"));
    ws_handle_close (client);
  }
}

/* Set the extended payload length into the given pointer. */
static void
ws_set_extended_header_size (const char *buf, int *extended) {
  uint64_t payloadlen = 0;
  /* determine the payload length, else read more data */
  payloadlen = WS_FRM_PAYLOAD (*(buf + 1));
  switch (payloadlen) {
  case WS_PAYLOAD_EXT16:
    *extended = 2;
    break;
  case WS_PAYLOAD_EXT64:
    *extended = 8;
    break;
  }
}

/* Set the extended payload length into our frame structure. */
static void
ws_set_payloadlen (WSFrame * frm, const char *buf) {
  uint64_t payloadlen = 0, len64;
  uint16_t len16;

  /* determine the payload length, else read more data */
  payloadlen = WS_FRM_PAYLOAD (*(buf + 1));
  switch (payloadlen) {
  case WS_PAYLOAD_EXT16:
    memcpy (&len16, (buf + 2), sizeof (uint16_t));
    frm->payloadlen = ntohs (len16);
    break;
  case WS_PAYLOAD_EXT64:
    memcpy (&len64, (buf + 2), sizeof (uint64_t));
    frm->payloadlen = be64toh (len64);
    break;
  default:
    frm->payloadlen = payloadlen;
  }
}

/* Set the masking key into our frame structure. */
static void
ws_set_masking_key (WSFrame * frm, const char *buf) {
  uint64_t payloadlen = 0;

  /* determine the payload length, else read more data */
  payloadlen = WS_FRM_PAYLOAD (*(buf + 1));
  switch (payloadlen) {
  case WS_PAYLOAD_EXT16:
    memcpy (&frm->mask, buf + 4, sizeof (frm->mask));
    break;
  case WS_PAYLOAD_EXT64:
    memcpy (&frm->mask, buf + 10, sizeof (frm->mask));
    break;
  default:
    memcpy (&frm->mask, buf + 2, sizeof (frm->mask));
  }
}

/* Attempt to read the frame's header and set the relevant data into
 * our frame structure.
 *
 * On error, or if no data available to read, the number of bytes is
 * returned and the appropriate connection status is set.
 * On success, the number of bytes is returned. */
static int
ws_get_frm_header (WSClient * client) {
  WSFrame **frm = NULL;
  int bytes = 0, readh = 0, need = 0, offset = 0, extended = 0;

  if (client->frame == NULL)
    client->frame = new_wsframe ();

  frm = &client->frame;

  /* Read the first 2 bytes for basic frame info */
  readh = (*frm)->buflen;       /* read from header so far */
  need = 2 - readh;     /* need to read */
  if (need > 0) {
    if ((bytes = ws_read_header (client, (*frm), readh, need)) < 1)
      return bytes;
    if (bytes != need)
      return ws_set_status (client, WS_READING, bytes);
  }
  offset += 2;

  if (ws_set_front_header_fields (client) != 0)
    return bytes;

  ws_set_extended_header_size ((*frm)->buf, &extended);
  /* read the extended header */
  readh = (*frm)->buflen;       /* read from header so far */
  need = (extended + offset) - readh;   /* read from header field so far */
  if (need > 0) {
    if ((bytes = ws_read_header (client, (*frm), readh, need)) < 1)
      return bytes;
    if (bytes != need)
      return ws_set_status (client, WS_READING, bytes);
  }
  offset += extended;

  /* read the masking key */
  readh = (*frm)->buflen;       /* read from header so far */
  need = (4 + offset) - readh;
  if (need > 0) {
    if ((bytes = ws_read_header (client, (*frm), readh, need)) < 1)
      return bytes;
    if (bytes != need)
      return ws_set_status (client, WS_READING, bytes);
  }
  offset += 4;

  ws_set_payloadlen ((*frm), (*frm)->buf);
  ws_set_masking_key ((*frm), (*frm)->buf);

  if ((*frm)->payloadlen > wsconfig.max_frm_size) {
    ws_error (client, WS_CLOSE_TOO_LARGE, "Frame is too big");
    return ws_set_status (client, WS_ERR | WS_CLOSE, bytes);
  }

  (*frm)->buflen = 0;
  (*frm)->reading = 0;
  (*frm)->payload_offset = offset;

  return ws_set_status (client, WS_OK, bytes);
}

/* Attempt to realloc the message payload.
 *
 * On error, 1 is returned.
 * On success, 0 is returned. */
static int
ws_realloc_frm_payload (WSFrame * frm, WSMessage * msg) {
  char *tmp = NULL;
  uint64_t newlen = 0;

  newlen = msg->payloadsz + frm->payloadlen;
  tmp = realloc (msg->payload, newlen);
  if (tmp == NULL && newlen > 0) {
    free (msg->payload);
    msg->payload = NULL;
    return 1;
  }
  msg->payload = tmp;

  return 0;
}

/* Attempt to read the frame's payload and set the relevant data into
 * our message structure.
 *
 * On error, or if no data available to read, the number of bytes is
 * returned and the appropriate connection status is set.
 * On success, the number of bytes is returned. */
static int
ws_get_frm_payload (WSClient * client, WSServer * server) {
  WSFrame **frm = NULL;
  WSMessage **msg = NULL;
  int bytes = 0, readh = 0, need = 0;

  if (client->message == NULL)
    client->message = new_wsmessage ();

  frm = &client->frame;
  msg = &client->message;

  /* message within the same frame */
  if ((*msg)->payload == NULL && (*frm)->payloadlen)
    (*msg)->payload = xcalloc ((*frm)->payloadlen, sizeof (char));
  /* handle a new frame */
  else if ((*msg)->buflen == 0 && (*frm)->payloadlen) {
    if (ws_realloc_frm_payload ((*frm), (*msg)) == 1)
      return ws_set_status (client, WS_ERR | WS_CLOSE, 0);
  }

  readh = (*msg)->buflen;       /* read from so far */
  need = (*frm)->payloadlen - readh;    /* need to read */
  if (need > 0) {
    if ((bytes = ws_read_payload (client, (*msg), (*msg)->payloadsz, need)) < 0)
      return bytes;
    if (bytes != need)
      return ws_set_status (client, WS_READING, bytes);
  }

  (*msg)->mask_offset = (*msg)->payloadsz - (*msg)->buflen;

  ws_manage_payload_opcode (client, server);
  ws_free_frame (client);

  return bytes;
}

/* Determine if we need to read a frame's header or its payload.
 *
 * On success, the number of bytes is returned. */
static int
ws_get_message (WSClient * client, WSServer * server) {
  int bytes = 0;
  if ((client->frame == NULL) || (client->frame->reading))
    if ((bytes = ws_get_frm_header (client)) < 1 || client->frame->reading)
      return bytes;
  return ws_get_frm_payload (client, server);
}

/* Determine if we need to read an HTTP request or a websocket frame.
 *
 * On success, the number of bytes is returned. */
static int
read_client_data (WSClient * client, WSServer * server) {
  int bytes = 0;

  /* Handshake */
  if ((!(client->headers) || (client->headers->reading)))
    bytes = ws_get_handshake (client, server);
  /* Message */
  else
    bytes = ws_get_message (client, server);

  return bytes;
}

/* Handle a tcp close connection. */
static void
handle_tcp_close (int conn, WSClient * client, WSServer * server) {
#ifdef HAVE_LIBSSL
  if (client->ssl)
    shutdown_ssl (client);
#endif

  shutdown (conn, SHUT_RDWR);
  /* upon close, call onclose() callback */
  if (server->onclose && wsconfig.strict && !wsconfig.echomode)
    (*server->onclose) (server->pipeout, client);

  /* do access logging */
  gettimeofday (&client->end_proc, NULL);
  if (wsconfig.accesslog)
    access_log (client, 200);

  /* errored out while parsing a frame or a message */
  if (client->status & WS_ERR) {
    ws_clear_queue (client);
    ws_free_frame (client);
    ws_free_message (client);
  }

  server->closing = 0;
  ws_close (conn);

#ifdef HAVE_LIBSSL
  if (client->ssl)
    SSL_free (client->ssl);
  client->ssl = NULL;
#endif

  /* remove client from our list */
  ws_remove_client_from_list (client, server);
  LOG (("Active: %d\n", list_count (server->colist)));
}

/* Handle a tcp read close connection. */
static void
handle_read_close (int conn, WSClient * client, WSServer * server) {
  if (client->status & WS_SENDING) {
    server->closing = 1;
    set_pollfd (client->listener, POLLOUT);
    return;
  }
  handle_tcp_close (conn, client, server);
}

/* Handle a new socket connection. */
static void
handle_accept (int listener, WSServer * server) {
  WSClient *client = NULL;
  int newfd;

  newfd = accept_client (listener, &server->colist);
  if (newfd == -1)
    return;

  if (!(client = ws_get_client_from_list (newfd, &server->colist)))
    return;

#ifdef HAVE_LIBSSL
  /* set flag to do TLS handshake */
  if (wsconfig.use_ssl)
    client->sslstatus |= WS_TLS_ACCEPTING;
#endif

  LOG (("Accepted: %d %s\n", newfd, client->remote_ip));
}

/* Handle a tcp read. */
static void
handle_reads (int conn, WSServer * server) {
  WSClient *client = NULL;

  if (!(client = ws_get_client_from_list (conn, &server->colist)))
    return;

#ifdef HAVE_LIBSSL
  if (handle_ssl_pending_rw (conn, server, client) == 0)
    return;
#endif

  /* *INDENT-OFF* */
  client->start_proc = client->end_proc = (struct timeval) {0};
  /* *INDENT-ON* */
  gettimeofday (&client->start_proc, NULL);
  read_client_data (client, server);
  /* An error occurred while reading data or connection closed */
  if ((client->status & WS_CLOSE)) {
    handle_read_close (conn, client, server);
  }
}

/* Handle a tcp write close connection. */
static void
handle_write_close (int conn, WSClient * client, WSServer * server) {
  handle_tcp_close (conn, client, server);
}

/* Handle a tcp write. */
static void
handle_writes (int conn, WSServer * server) {
  WSClient *client = NULL;

  if (!(client = ws_get_client_from_list (conn, &server->colist)))
    return;

#ifdef HAVE_LIBSSL
  if (handle_ssl_pending_rw (conn, server, client) == 0)
    return;
#endif

  ws_respond (client, NULL, 0); /* buffered data */
  /* done sending data */
  if (client->sockqueue == NULL) {
    client->status &= ~WS_SENDING;
    set_pollfd (client->listener, server->closing ? 0 : POLLIN);
  }

  /* An error occurred while sending data or while reading data but still
   * waiting from the last send() from the server to the client.  e.g.,
   * sending status code */
  if ((client->status & WS_CLOSE) && !(client->status & WS_SENDING))
    handle_write_close (conn, client, server);
}

/* Create named pipe (FIFO) with the given pipe name.
 *
 * On error, 1 is returned.
 * On success, 0 is returned. */
int
ws_setfifo (const char *pipename) {
  struct stat fistat;
  const char *f = pipename;

  if (access (f, F_OK) == 0)
    return 0;

  if (mkfifo (f, S_IRUSR | S_IWUSR | S_IRGRP | S_IWGRP | S_IROTH | S_IWOTH) < 0)
    FATAL ("Unable to set fifo: %s.", strerror (errno));
  if (stat (f, &fistat) < 0)
    FATAL ("Unable to stat fifo: %s.", strerror (errno));
  if (!S_ISFIFO (fistat.st_mode))
    FATAL ("pipe is not a fifo: %s.", strerror (errno));

  return 0;
}

/* Open a named pipe (FIFO) for input to the server (reader). */
static void
ws_openfifo_in (WSPipeIn * pipein) {
  ws_setfifo (wsconfig.pipein);
  /* we should be able to open it at as reader */
  if ((pipein->fd = open (wsconfig.pipein, O_RDWR | O_NONBLOCK)) < 0)
    FATAL ("Unable to open fifo in: %s.", strerror (errno));
}


/* Open a named pipe (FIFO) for output from the server (writer). */
static int
ws_openfifo_out (WSPipeOut * pipeout) {
  int status = 0;

  ws_setfifo (wsconfig.pipeout);
  status = open (wsconfig.pipeout, O_WRONLY | O_NONBLOCK);
  /* will attempt on the next write */
  if (status == -1 && errno == ENXIO)
    LOG (("Unable to open fifo out: %s.\n", strerror (errno)));
  else if (status < 0)
    FATAL ("Unable to open fifo out: %s.", strerror (errno));
  pipeout->fd = status;

  return status;
}

/* Set a new named pipe for incoming messages and one for outgoing
 * messages from the client. */
static void
ws_fifo (WSServer * server) {
  ws_openfifo_in (server->pipein);
  set_pollfd (server->pipein->fd, POLLIN);
  ws_openfifo_out (server->pipeout);
  set_pollfd (server->pipeout->fd, POLLOUT);
}

/* Clear the queue for an outgoing named pipe. */
static void
clear_fifo_queue (WSPipeOut * pipeout) {
  WSQueue **queue = &pipeout->fifoqueue;
  if (!(*queue))
    return;

  if ((*queue)->queued)
    free ((*queue)->queued);
  (*queue)->queued = NULL;
  (*queue)->qlen = 0;

  free ((*queue));
  (*queue) = NULL;
}

/* Attempt to realloc the current sent queue for an outgoing named pip
 * (FIFO).
 *
 * On error, 1 is returned and the connection status is closed and
 * reopened.
 * On success, 0 is returned. */
static int
ws_realloc_fifobuf (WSPipeOut * pipeout, const char *buf, int len) {
  WSQueue *queue = pipeout->fifoqueue;
  char *tmp = NULL;
  int newlen = 0;

  newlen = queue->qlen + len;
  tmp = realloc (queue->queued, newlen);
  if (tmp == NULL && newlen > 0) {
    ws_close (pipeout->fd);
    clear_fifo_queue (pipeout);
    ws_openfifo_out (pipeout);
    return 1;
  }

  queue->queued = tmp;
  memcpy (queue->queued + queue->qlen, buf, len);
  queue->qlen += len;

  return 0;
}

/* Set into a queue the data that couldn't be sent in the outgoing
 * FIFO. */
static void
ws_queue_fifobuf (WSPipeOut * pipeout, const char *buffer, int len, int bytes) {
  WSQueue **queue = &pipeout->fifoqueue;

  if (bytes < 1)
    bytes = 0;

  (*queue) = xcalloc (1, sizeof (WSQueue));
  (*queue)->queued = xcalloc (len - bytes, sizeof (char));
  memcpy ((*queue)->queued, buffer + bytes, len - bytes);
  (*queue)->qlen = len - bytes;

  pipeout->status |= WS_SENDING;
  set_pollfd (pipeout->fd, POLLOUT);
}

/* Attempt to send the given buffer to the given outgoing FIFO.
 *
 * On error, the data is queued up.
 * On success, the number of bytes sent is returned. */
static int
ws_write_fifo_data (WSPipeOut * pipeout, char *buffer, int len) {
  int bytes = 0;

  bytes = write (pipeout->fd, buffer, len);

  /* At this point, the reader probably closed the pipe, so a cheap *hack* for
   * this is to close the pipe on our end and attempt to reopen it. If unable to
   * do so, then let it be -1 and try on the next attempt to write. */
  if (bytes == -1 && errno == EPIPE) {
    ws_close (pipeout->fd);
    ws_openfifo_out (pipeout);
    return bytes;
  }
  if (bytes < len || (bytes == -1 && (errno == EAGAIN || errno == EWOULDBLOCK)))
    ws_queue_fifobuf (pipeout, buffer, len, bytes);

  return bytes;
}

/* Attempt to send the queued up client's data through the outgoing
 * named pipe (FIFO) .
 *
 * On error, 1 is returned and the connection status is set.
 * On success, the number of bytes sent is returned. */
static int
ws_write_fifo_cache (WSPipeOut * pipeout) {
  WSQueue *queue = pipeout->fifoqueue;
  int bytes = 0;

  bytes = write (pipeout->fd, queue->queued, queue->qlen);

  /* At this point, the reader probably closed the pipe, so a cheap *hack* for
   * this is to close the pipe on our end and attempt to reopen it. If unable to
   * do so, then let it be -1 and try on the next attempt to write. */
  if (bytes == -1 && errno == EPIPE) {
    ws_close (pipeout->fd);
    ws_openfifo_out (pipeout);
    return bytes;
  }

  if (chop_nchars (queue->queued, bytes, queue->qlen) == 0)
    clear_fifo_queue (pipeout);
  else
    queue->qlen -= bytes;

  return bytes;
}

/* An entry point to attempt to send the client's data into an
 * outgoing named pipe (FIFO).
 *
 * On success, the number of bytes sent is returned. */
int
ws_write_fifo (WSPipeOut * pipeout, char *buffer, int len) {
  int bytes = 0;

  if (pipeout->fd == -1 && ws_openfifo_out (pipeout) == -1)
    return bytes;

  /* attempt to send the whole buffer buffer */
  if (pipeout->fifoqueue == NULL)
    bytes = ws_write_fifo_data (pipeout, buffer, len);
  /* buffer not empty, just append new data */
  else if (pipeout->fifoqueue != NULL && buffer != NULL) {
    if (ws_realloc_fifobuf (pipeout, buffer, len) == 1)
      return bytes;
  }
  /* send from cache buffer */
  else {
    bytes = ws_write_fifo_cache (pipeout);
  }

  if (pipeout->fifoqueue == NULL) {
    pipeout->status &= ~WS_SENDING;
    set_pollfd (pipeout->fd, 0);
  }

  return bytes;
}

/* Clear an incoming FIFO packet and header data. */
static void
clear_fifo_packet (WSPipeIn * pipein) {
  memset (pipein->hdr, 0, sizeof (pipein->hdr));
  pipein->hlen = 0;

  if (pipein->packet == NULL)
    return;

  if (pipein->packet->data)
    free (pipein->packet->data);
  free (pipein->packet);
  pipein->packet = NULL;
}

/* Broadcast to all connected clients the given message. */
static int
ws_broadcast_fifo (void *value, void *user_data) {
  WSClient *client = value;
  WSPacket *packet = user_data;

  if (client == NULL || user_data == NULL)
    return 1;
  /* no handshake for this client */
  if (client->headers == NULL || client->headers->ws_accept == NULL)
    return 1;

  ws_send_data (client, packet->type, packet->data, packet->size);

  return 0;
}

/* Send a message from the incoming named pipe to specific client
 * given the socket id. */
static void
ws_send_strict_fifo_to_client (WSServer * server, int listener, WSPacket * pa) {
  WSClient *client = NULL;

  if (!(client = ws_get_client_from_list (listener, &server->colist)))
    return;
  /* no handshake for this client */
  if (client->headers == NULL || client->headers->ws_accept == NULL)
    return;
  ws_send_data (client, pa->type, pa->data, pa->len);
}

/* Attempt to read message from a named pipe (FIFO).
 *
 * On error, -1 is returned.
 * On success, the number of bytes read is returned. */
int
ws_read_fifo (int fd, char *buf, int *buflen, int pos, int need) {
  int bytes = 0;

  bytes = read (fd, buf + pos, need);
  if (bytes == -1 && (errno == EAGAIN || errno == EWOULDBLOCK))
    return bytes;
  else if (bytes == -1)
    return bytes;
  *buflen += bytes;

  return bytes;
}

/* Pack the given value into a network byte order.
 *
 * On success, the number size of uint32_t is returned. */
size_t
pack_uint32 (void *buf, uint32_t val) {
  uint32_t v32 = htonl (val);
  memcpy (buf, &v32, sizeof (uint32_t));

  return sizeof (uint32_t);
}

/* Unpack the given value into a host byte order.
 *
 * On success, the number size of uint32_t is returned. */
size_t
unpack_uint32 (const void *buf, uint32_t * val) {
  uint32_t v32 = 0;
  memcpy (&v32, buf, sizeof (uint32_t));
  *val = ntohl (v32);

  return sizeof (uint32_t);
}

/* Ensure the fields coming from the named pipe are valid.
 *
 * On error, 1 is returned.
 * On success, 0 is returned. */
static int
validate_fifo_packet (uint32_t type, int size) {
  if (type != WS_OPCODE_TEXT && type != WS_OPCODE_BIN) {
    LOG (("Invalid fifo packet type\n"));
    return 1;
  }

  if (size > wsconfig.max_frm_size) {
    LOG (("Invalid fifo packet size\n"));
    return 1;
  }

  return 0;
}

/* Handle reading and sending the incoming data from the named pipe on
 * strict mode. */
static void
handle_strict_fifo (WSServer * server) {
  WSPipeIn *pi = server->pipein;
  WSPacket **pa = &pi->packet;
  int bytes = 0, readh = 0, need = 0;

  char *ptr = NULL;
  uint32_t listener = 0, type = 0, size = 0;

  readh = pi->hlen;     /* read from header so far */
  need = HDR_SIZE - readh;      /* need to read */
  if (need > 0) {
    if ((bytes = ws_read_fifo (pi->fd, pi->hdr, &pi->hlen, readh, need)) < 0)
      return;
    if (bytes != need)
      return;
  }

  /* unpack size, and type */
  ptr = pi->hdr;
  ptr += unpack_uint32 (ptr, &listener);
  ptr += unpack_uint32 (ptr, &type);
  ptr += unpack_uint32 (ptr, &size);

  if (validate_fifo_packet (type, size) == 1) {
    ws_close (pi->fd);
    clear_fifo_packet (pi);
    ws_openfifo_in (pi);
    return;
  }

  if ((*pa) == NULL) {
    (*pa) = xcalloc (1, sizeof (WSPacket));
    (*pa)->type = type;
    (*pa)->size = size;
    (*pa)->data = xcalloc (size, sizeof (char));
  }

  readh = (*pa)->len;   /* read from payload so far */
  need = (*pa)->size - readh;   /* need to read */
  if (need > 0) {
    if ((bytes = ws_read_fifo (pi->fd, (*pa)->data, &(*pa)->len, readh, need)) < 0)
      return;
    if (bytes != need)
      return;
  }

  /* no clients to send data to */
  if (list_count (server->colist) == 0) {
    clear_fifo_packet (pi);
    return;
  }

  /* Either send it to a specific client or broadcast message to all
   * clients */
  if (listener != 0)
    ws_send_strict_fifo_to_client (server, listener, *pa);
  else
    list_foreach (server->colist, ws_broadcast_fifo, *pa);
  clear_fifo_packet (pi);
}

/* Handle reading and sending the incoming data from the named pipe on
 * a fixed buffer mode. */
static void
handle_fixed_fifo (WSServer * server) {
  WSPipeIn *pi = server->pipein;
  WSPacket **pa = &pi->packet;

  int bytes = 0;
  char buf[PIPE_BUF] = { 0 };

  if ((bytes = read (pi->fd, buf, PIPE_BUF - 1)) < 0)
    return;

  buf[bytes] = '\0';    /* null-terminate */
  if (ws_validate_string (buf, bytes) != 0)
    return;

  (*pa) = xcalloc (1, sizeof (WSPacket));
  (*pa)->type = WS_OPCODE_TEXT;
  (*pa)->size = bytes;
  (*pa)->data = xstrdup (buf);

  /* no clients to send data to */
  if (list_count (server->colist) == 0) {
    clear_fifo_packet (pi);
    return;
  }

  /* broadcast message to all clients */
  list_foreach (server->colist, ws_broadcast_fifo, *pa);
  clear_fifo_packet (pi);
}

/* Determine which mode should use the incoming message from the FIFO. */
static void
handle_fifo (WSServer * server) {
  if (wsconfig.strict)
    handle_strict_fifo (server);
  else
    handle_fixed_fifo (server);
}

/* Creates an endpoint for communication and start listening for
 * connections on a socket */
static void
ws_socket (int *listener) {
  int ov = 1;
  struct addrinfo hints, *ai;

  /* get a socket and bind it */
  memset (&hints, 0, sizeof hints);
  hints.ai_family = AF_UNSPEC;
  hints.ai_socktype = SOCK_STREAM;
  /*hints.ai_flags = AI_PASSIVE; */
  if (getaddrinfo (wsconfig.host, wsconfig.port, &hints, &ai) != 0)
    FATAL ("Unable to set server: %s.", gai_strerror (errno));

  /* Create a TCP socket.  */
  if ((*listener = socket (ai->ai_family, ai->ai_socktype, ai->ai_protocol)) == -1)
    FATAL ("Unable to open socket: %s.", strerror (errno));

  /* Options */
  if (setsockopt (*listener, SOL_SOCKET, SO_REUSEADDR, &ov, sizeof (ov)) == -1)
    FATAL ("Unable to set setsockopt: %s.", strerror (errno));

  /* Bind the socket to the address. */
  if (bind (*listener, ai->ai_addr, ai->ai_addrlen) != 0)
    FATAL ("Unable to set bind: %s.", strerror (errno));
  freeaddrinfo (ai);

  /* Tell the socket to accept connections. */
  if (listen (*listener, SOMAXCONN) == -1)
    FATAL ("Unable to listen: %s.", strerror (errno));
}

/* Start the websocket server and start to monitor multiple file
 * descriptors until we have something to read or write. */
void
ws_start (WSServer * server) {
  int listener = -1;
  struct pollfd *cfdstate = NULL, *pfd, *efd;
  nfds_t ncfdstate = 0;
  bool run = true;

  if (server->self_pipe[0] != -1)
    set_pollfd (server->self_pipe[0], POLLIN);

#ifdef HAVE_LIBSSL
  if (wsconfig.sslcert && wsconfig.sslkey) {
    LOG (("==Using TLS/SSL==\n"));
    wsconfig.use_ssl = 1;
    if (initialize_ssl_ctx (server)) {
      LOG (("Unable to initialize_ssl_ctx\n"));
      return;
    }
  }
#endif

  ws_socket (&listener);
  set_pollfd (listener, POLLIN);

  while (run) {
    /* take a copy of the fdstate and give that to poll to allow
     * any dispatch to modify the real fdstate for the next pass */
    if (ncfdstate != nfdstate) {
      free (cfdstate);
<<<<<<< HEAD
      cfdstate = xmalloc (nfdstate * sizeof(*cfdstate));
      ncfdstate = nfdstate;
    }
    memcpy (cfdstate, fdstate, ncfdstate * sizeof(*cfdstate));
=======
      cfdstate = xmalloc (nfdstate * sizeof (*cfdstate));
      ncfdstate = nfdstate;
    }
    memcpy (cfdstate, fdstate, ncfdstate * sizeof (*cfdstate));
>>>>>>> d5f4cfdd

    /* yep, wait patiently */
    if (poll (cfdstate, nfdstate, -1) == -1) {
      switch (errno) {
      case EINTR:
        LOG (("A signal was caught on select(2)\n"));
        break;
      default:
        FATAL ("Unable to poll: %s.", strerror (errno));
      }
    }

    /* iterate over existing connections */
    efd = cfdstate + nfdstate;
    for (pfd = cfdstate; pfd < efd; pfd++) {
      /* handle self-pipe trick */
      if (pfd->fd == server->self_pipe[0]) {
        if (pfd->revents & POLLIN) {
          LOG (("Handled self-pipe to close event loop.\n"));
          run = false;
          break;
<<<<<<< HEAD
	}
=======
        }
>>>>>>> d5f4cfdd
      } else if (pfd->fd == server->pipein->fd) {
        /* handle pipein */
        if (pfd->revents & POLLIN)
          handle_fifo (server);
      } else if (pfd->fd == server->pipeout->fd) {
        /* handle pipeout */
        if (pfd->revents & POLLOUT)
          ws_write_fifo (server->pipeout, NULL, 0);
      } else if (pfd->fd == listener) {
        /* handle new connections */
        if (pfd->revents & POLLIN)
          handle_accept (listener, server);
      } else {
        /* handle data from a client */
        if (pfd->revents & POLLIN) {
          if (server->closing) {
            struct pollfd *ffd = get_pollfd (pfd->fd);
            if (ffd != NULL)
              ffd->events &= ~POLLIN;
          } else
            handle_reads (pfd->fd, server);
        }
        /* handle sending data to a client */
        if (pfd->revents & POLLOUT)
          handle_writes (pfd->fd, server);
      }
    }
  }

  free (cfdstate);
  ws_close (listener);
  if (server->self_pipe[0] != -1)
    unset_pollfd (server->self_pipe[0]);
}

/* Set the origin so the server can force connections to have the
 * given HTTP origin. */
void
ws_set_config_origin (const char *origin) {
  wsconfig.origin = origin;
}

/* Set the the maximum websocket frame size. */
void
ws_set_config_frame_size (int max_frm_size) {
  wsconfig.max_frm_size = max_frm_size;
}

/* Set specific name for the reader named pipe. */
void
ws_set_config_pipein (const char *pipein) {
  wsconfig.pipein = pipein;
}

/* Set specific name for the writer named pipe. */
void
ws_set_config_pipeout (const char *pipeout) {
  wsconfig.pipeout = pipeout;
}

/* Set a path and a file for the access log. */
void
ws_set_config_accesslog (const char *accesslog) {
  wsconfig.accesslog = accesslog;

  if (access_log_open (wsconfig.accesslog) == 1)
    FATAL ("Unable to open access log: %s.", strerror (errno));
}

/* Set if the server should handle strict named pipe handling. */
void
ws_set_config_strict (int strict) {
  wsconfig.strict = strict;
}

/* Set the server into echo mode. */
void
ws_set_config_echomode (int echomode) {
  wsconfig.echomode = echomode;
}

/* Set the server host bind address. */
void
ws_set_config_host (const char *host) {
  wsconfig.host = host;
}

/* Set the server port bind address. */
void
ws_set_config_port (const char *port) {
  wsconfig.port = port;
}

/* Set specific name for the SSL certificate. */
void
ws_set_config_sslcert (const char *sslcert) {
  wsconfig.sslcert = sslcert;
}

/* Set specific name for the SSL key. */
void
ws_set_config_sslkey (const char *sslkey) {
  wsconfig.sslkey = sslkey;
}

/* Create a new websocket server context. */
WSServer *
ws_init (const char *host, const char *port, void (*initopts) (void)) {
  WSServer *server = new_wsserver ();
  server->pipein = new_wspipein ();
  server->pipeout = new_wspipeout ();
  server->self_pipe[0] = server->self_pipe[1] = -1;

  wsconfig.accesslog = NULL;
  wsconfig.host = host;
  wsconfig.max_frm_size = WS_MAX_FRM_SZ;
  wsconfig.origin = NULL;
  wsconfig.pipein = NULL;
  wsconfig.pipeout = NULL;
  wsconfig.sslcert = NULL;
  wsconfig.sslkey = NULL;
  wsconfig.port = port;
  wsconfig.strict = 0;
  wsconfig.use_ssl = 0;

  initopts ();
  ws_fifo (server);

  return server;
}<|MERGE_RESOLUTION|>--- conflicted
+++ resolved
@@ -179,11 +179,7 @@
 
   for (pfd = fdstate; pfd < efd; pfd++) {
     if (pfd->fd == fd)
-<<<<<<< HEAD
-       return pfd;
-=======
       return pfd;
->>>>>>> d5f4cfdd
   }
 
   return NULL;
@@ -196,11 +192,7 @@
   struct pollfd *pfd;
 
   if (fd == -1)
-<<<<<<< HEAD
-   FATAL ("Cannot poll an invalid fd");
-=======
     FATAL ("Cannot poll an invalid fd");
->>>>>>> d5f4cfdd
 
   pfd = get_pollfd (fd);
   if (pfd == NULL) {
@@ -234,12 +226,8 @@
 
   efd = fdstate + nfdstate;
   if (pfd != efd)
-<<<<<<< HEAD
-    memmove (pfd, pfd + 1, (char *)efd - (char *)pfd);
-=======
     memmove (pfd, pfd + 1, (char *) efd - (char *) pfd);
->>>>>>> d5f4cfdd
-
+    
   /* realloc could fail, but that's ok, we don't mind. */
   newstate = realloc (fdstate, sizeof (*pfd) * nfdstate);
   if (newstate != NULL)
@@ -652,10 +640,7 @@
 #endif
 
   free (server);
-<<<<<<< HEAD
-=======
   free (fdstate);
->>>>>>> d5f4cfdd
 }
 
 /* Set the connection status for the given client and return the given
@@ -2762,17 +2747,10 @@
      * any dispatch to modify the real fdstate for the next pass */
     if (ncfdstate != nfdstate) {
       free (cfdstate);
-<<<<<<< HEAD
-      cfdstate = xmalloc (nfdstate * sizeof(*cfdstate));
-      ncfdstate = nfdstate;
-    }
-    memcpy (cfdstate, fdstate, ncfdstate * sizeof(*cfdstate));
-=======
       cfdstate = xmalloc (nfdstate * sizeof (*cfdstate));
       ncfdstate = nfdstate;
     }
     memcpy (cfdstate, fdstate, ncfdstate * sizeof (*cfdstate));
->>>>>>> d5f4cfdd
 
     /* yep, wait patiently */
     if (poll (cfdstate, nfdstate, -1) == -1) {
@@ -2794,11 +2772,7 @@
           LOG (("Handled self-pipe to close event loop.\n"));
           run = false;
           break;
-<<<<<<< HEAD
-	}
-=======
         }
->>>>>>> d5f4cfdd
       } else if (pfd->fd == server->pipein->fd) {
         /* handle pipein */
         if (pfd->revents & POLLIN)
