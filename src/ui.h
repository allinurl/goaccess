/**
 *    ______      ___
 *   / ____/___  /   | _____________  __________
 *  / / __/ __ \/ /| |/ ___/ ___/ _ \/ ___/ ___/
 * / /_/ / /_/ / ___ / /__/ /__/  __(__  |__  )
 * \____/\____/_/  |_\___/\___/\___/____/____/
 *
 * The MIT License (MIT)
 * Copyright (c) 2009-2016 Gerardo Orellana <hello @ goaccess.io>
 *
 * Permission is hereby granted, free of charge, to any person obtaining a copy
 * of this software and associated documentation files (the "Software"), to deal
 * in the Software without restriction, including without limitation the rights
 * to use, copy, modify, merge, publish, distribute, sublicense, and/or sell
 * copies of the Software, and to permit persons to whom the Software is
 * furnished to do so, subject to the following conditions:
 *
 * The above copyright notice and this permission notice shall be included in all
 * copies or substantial portions of the Software.
 *
 * THE SOFTWARE IS PROVIDED "AS IS", WITHOUT WARRANTY OF ANY KIND, EXPRESS OR
 * IMPLIED, INCLUDING BUT NOT LIMITED TO THE WARRANTIES OF MERCHANTABILITY,
 * FITNESS FOR A PARTICULAR PURPOSE AND NONINFRINGEMENT. IN NO EVENT SHALL THE
 * AUTHORS OR COPYRIGHT HOLDERS BE LIABLE FOR ANY CLAIM, DAMAGES OR OTHER
 * LIABILITY, WHETHER IN AN ACTION OF CONTRACT, TORT OR OTHERWISE, ARISING FROM,
 * OUT OF OR IN CONNECTION WITH THE SOFTWARE OR THE USE OR OTHER DEALINGS IN THE
 * SOFTWARE.
 */
#include <libintl.h>
#define _(String) dgettext (PACKAGE , String)
#define gettext_noop(String) String
#define N_(String) gettext_noop (String)
<<<<<<< HEAD

=======
>>>>>>> 982f22f9

#ifndef UI_H_INCLUDED
#define UI_H_INCLUDED

#ifdef HAVE_NCURSESW_NCURSES_H
#include <ncursesw/ncurses.h>
#elif HAVE_NCURSES_NCURSES_H
#include <ncurses/ncurses.h>
#elif HAVE_NCURSES_H
#include <ncurses.h>
#elif HAVE_CURSES_H
#include <curses.h>
#endif

#ifdef HAVE_LIBPTHREAD
#include <pthread.h>
#endif

/* Global UI defaults */
#define MIN_HEIGHT        8     /* minimum window height */
#define MIN_WIDTH         0     /* minimum window width */
#define MAX_HEIGHT_FOOTER 1     /* height of the footer window */
#define MAX_HEIGHT_HEADER 7     /* height of the header window */
#define OVERALL_NUM_COLS  4     /* number of columns on the overall stats win */

/* Overall Stats Labels */
<<<<<<< HEAD
#define T_DASH       N_("Dashboard")
#define T_HEAD       N_("Overall Analyzed Requests")
=======
#define T_DASH       _("Dashboard")
#define T_HEAD       _("Overall Analyzed Requests")
#define T_DASH_HEAD  _("Dashboard - Overall Analyzed Requests")
>>>>>>> 982f22f9

#define T_DATETIME   _("Date/Time")
#define T_REQUESTS   _("Total Requests")
#define T_GEN_TIME   _("Init. Proc. Time")
#define T_FAILED     _("Failed Requests")
#define T_VALID      _("Valid Requests")
#define T_UNIQUE_VIS _("Unique Visitors")
#define T_UNIQUE_FIL _("Unique Files")
#define T_EXCLUDE_IP _("Excl. IP Hits")
#define T_REFERRER   _("Referrers")
#define T_UNIQUE404  _("Unique 404")
#define T_STATIC_FIL _("Static Files")
#define T_LOG        _("Log Size")
#define T_BW         _("Bandwidth")
#define T_LOG_PATH   _("Log Source")

/* Spinner Label Format */
#define SPIN_FMT "%s"
#define SPIN_FMTM "%s [%'d] [%'lld/s]"
#define SPIN_LBL 50     /* max length of the progress spinner */

<<<<<<< HEAD
#define INCLUDE_BOTS N_(" - Including spiders")

/* Module Labels and Descriptions */
#define VISIT_HEAD  N_("Unique visitors per day")
#define VISIT_DESC  N_("Hits having the same IP, date and agent are a unique visit.")
#define VISIT_ID    "visitors"
#define VISIT_LABEL N_("Visitors")

#define REQUE_HEAD  N_("Requested Files (URLs)")
#define REQUE_DESC  N_("Top requests sorted by hits [, avgts, cumts, maxts, mthd, proto]")
#define REQUE_ID    "requests"
#define REQUE_LABEL N_("Requests")

#define STATI_HEAD  N_("Static Requests")
#define STATI_DESC  N_("Top static requests sorted by hits [, avgts, cumts, maxts, mthd, proto]")
#define STATI_ID    "static_requests"
#define STATI_LABEL N_("Static Requests")

#define VTIME_HEAD  N_("Time Distribution")
#define VTIME_DESC  N_("Data sorted by hour [, avgts, cumts, maxts]")
#define VTIME_ID    "visit_time"
#define VTIME_LABEL N_("Time")

#define VHOST_HEAD  N_("Virtual Hosts")
#define VHOST_DESC  N_("Data sorted by hits [, avgts, cumts, maxts]")
#define VHOST_ID    "vhosts"
#define VHOST_LABEL N_("Virtual Hosts")

#define RUSER_HEAD  N_("Remote User (HTTP authentication)")
#define RUSER_DESC  N_("Data sorted by hits [, avgts, cumts, maxts]")
#define RUSER_ID    "remote_user"
#define RUSER_LABEL N_("Remote User")

#define FOUND_HEAD  N_("Not Found URLs (404s)")
#define FOUND_DESC  N_("Top not found URLs sorted by hits [, avgts, cumts, maxts, mthd, proto]")
#define FOUND_ID    "not_found"
#define FOUND_LABEL N_("Not Found")

#define HOSTS_HEAD  N_("Visitor Hostnames and IPs")
#define HOSTS_DESC  N_("Top visitor hosts sorted by hits [, avgts, cumts, maxts]")
#define HOSTS_ID    "hosts"
#define HOSTS_LABEL N_("Hosts")

#define OPERA_HEAD  N_("Operating Systems")
#define OPERA_DESC  N_("Top Operating Systems sorted by hits [, avgts, cumts, maxts]")
#define OPERA_ID    "os"
#define OPERA_LABEL N_("OS")

#define BROWS_HEAD  N_("Browsers")
#define BROWS_DESC  N_("Top Browsers sorted by hits [, avgts, cumts, maxts]")
#define BROWS_ID    "browsers"
#define BROWS_LABEL N_("Browsers")

#define REFER_HEAD  N_("Referrers URLs")
#define REFER_DESC  N_("Top Requested Referrers sorted by hits [, avgts, cumts, maxts]")
#define REFER_ID    "referrers"
#define REFER_LABEL N_("Referrers")

#define SITES_HEAD  N_("Referring Sites")
#define SITES_DESC  N_("Top Referring Sites sorted by hits [, avgts, cumts, maxts]")
#define SITES_ID    "referring_sites"
#define SITES_LABEL N_("Referring Sites")

#define KEYPH_HEAD  N_("Keyphrases from Google's search engine")
#define KEYPH_DESC  N_("Top Keyphrases sorted by hits [, avgts, cumts, maxts]")
#define KEYPH_ID    "keyphrases"
#define KEYPH_LABEL N_("Keyphrases")

#define GEOLO_HEAD  N_("Geo Location")
#define GEOLO_DESC  N_("Continent > Country sorted by unique hits [, avgts, cumts, maxts]")
#define GEOLO_ID    "geolocation"
#define GEOLO_LABEL N_("Geo Location")

#define CODES_HEAD  N_("HTTP Status Codes")
#define CODES_DESC  N_("Top HTTP Status Codes sorted by hits [, avgts, cumts, maxts]")
#define CODES_ID    "status_codes"
#define CODES_LABEL N_("Status Codes")
=======
/* Module Labels and Descriptions */
#define VISIT_HEAD  N_("Unique visitors per day")
#define VISIT_HBOTS N_("Unique visitors per day - Including spiders")
#define VISIT_DESC  N_("Hits having the same IP, date and agent are a unique visit.")
#define VISIT_LABEL N_("Visitors")
#define VISIT_ID    "visitors"

#define REQUE_HEAD  N_("Requested Files (URLs)")
#define REQUE_DESC  N_("Top requests sorted by hits [, avgts, cumts, maxts, mthd, proto]")
#define REQUE_LABEL N_("Requests")
#define REQUE_ID    "requests"

#define STATI_HEAD  N_("Static Requests")
#define STATI_DESC  N_("Top static requests sorted by hits [, avgts, cumts, maxts, mthd, proto]")
#define STATI_LABEL N_("Static Requests")
#define STATI_ID    "static_requests"

#define VTIME_HEAD  N_("Time Distribution")
#define VTIME_DESC  N_("Data sorted by hour [, avgts, cumts, maxts]")
#define VTIME_LABEL N_("Time")
#define VTIME_ID    "visit_time"

#define VHOST_HEAD  N_("Virtual Hosts")
#define VHOST_DESC  N_("Data sorted by hits [, avgts, cumts, maxts]")
#define VHOST_LABEL N_("Virtual Hosts")
#define VHOST_ID    "vhosts"

#define RUSER_HEAD  N_("Remote User (HTTP authentication)")
#define RUSER_DESC  N_("Data sorted by hits [, avgts, cumts, maxts]")
#define RUSER_LABEL N_("Remote User")
#define RUSER_ID    "remote_user"

#define FOUND_HEAD  N_("Not Found URLs (404s)")
#define FOUND_DESC  N_("Top not found URLs sorted by hits [, avgts, cumts, maxts, mthd, proto]")
#define FOUND_LABEL N_("Not Found")
#define FOUND_ID    "not_found"

#define HOSTS_HEAD  N_("Visitor Hostnames and IPs")
#define HOSTS_DESC  N_("Top visitor hosts sorted by hits [, avgts, cumts, maxts]")
#define HOSTS_LABEL N_("Hosts")
#define HOSTS_ID    "hosts"

#define OPERA_HEAD  N_("Operating Systems")
#define OPERA_DESC  N_("Top Operating Systems sorted by hits [, avgts, cumts, maxts]")
#define OPERA_LABEL N_("OS")
#define OPERA_ID    "os"

#define BROWS_HEAD  N_("Browsers")
#define BROWS_DESC  N_("Top Browsers sorted by hits [, avgts, cumts, maxts]")
#define BROWS_LABEL N_("Browsers")
#define BROWS_ID    "browsers"

#define REFER_HEAD  N_("Referrers URLs")
#define REFER_DESC  N_("Top Requested Referrers sorted by hits [, avgts, cumts, maxts]")
#define REFER_LABEL N_("Referrers")
#define REFER_ID    "referrers"

#define SITES_HEAD  N_("Referring Sites")
#define SITES_DESC  N_("Top Referring Sites sorted by hits [, avgts, cumts, maxts]")
#define SITES_LABEL N_("Referring Sites")
#define SITES_ID    "referring_sites"

#define KEYPH_HEAD  N_("Keyphrases from Google's search engine")
#define KEYPH_DESC  N_("Top Keyphrases sorted by hits [, avgts, cumts, maxts]")
#define KEYPH_LABEL N_("Keyphrases")
#define KEYPH_ID    "keyphrases"

#define GEOLO_HEAD  N_("Geo Location")
#define GEOLO_DESC  N_("Continent > Country sorted by unique hits [, avgts, cumts, maxts]")
#define GEOLO_LABEL N_("Geo Location")
#define GEOLO_ID    "geolocation"

#define CODES_HEAD  N_("HTTP Status Codes")
#define CODES_DESC  N_("Top HTTP Status Codes sorted by hits [, avgts, cumts, maxts]")
#define CODES_LABEL N_("Status Codes")
#define CODES_ID    "status_codes"
>>>>>>> 982f22f9

#define GENER_ID   "general"

/* Overall Statistics CSV/JSON Keys */
#define OVERALL_STARTDATE "start_date"
#define OVERALL_ENDDATE   "end_date"
#define OVERALL_DATETIME  "date_time"
#define OVERALL_REQ       "total_requests"
#define OVERALL_VALID     "valid_requests"
#define OVERALL_GENTIME   "generation_time"
#define OVERALL_FAILED    "failed_requests"
#define OVERALL_VISITORS  "unique_visitors"
#define OVERALL_FILES     "unique_files"
#define OVERALL_EXCL_HITS "excluded_hits"
#define OVERALL_REF       "unique_referrers"
#define OVERALL_NOTFOUND  "unique_not_found"
#define OVERALL_STATIC    "unique_static_files"
#define OVERALL_LOGSIZE   "log_size"
#define OVERALL_BANDWIDTH "bandwidth"
#define OVERALL_LOG       "log_path"

/* Metric Labels */
#define MTRC_HITS_LBL            _("Hits")
#define MTRC_VISITORS_LBL        _("Visitors")
#define MTRC_VISITORS_SHORT_LBL  _("Vis.")
#define MTRC_BW_LBL              _("Bandwidth")
#define MTRC_AVGTS_LBL           _("Avg. T.S.")
#define MTRC_CUMTS_LBL           _("Cum. T.S.")
#define MTRC_MAXTS_LBL           _("Max. T.S.")
#define MTRC_METHODS_LBL         _("Method")
#define MTRC_METHODS_SHORT_LBL   _("Mtd")
#define MTRC_PROTOCOLS_LBL       _("Protocol")
#define MTRC_PROTOCOLS_SHORT_LBL _("Proto")
#define MTRC_CITY_LBL            _("City")
#define MTRC_COUNTRY_LBL         _("Country")
#define MTRC_HOSTNAME_LBL        _("Hostname")
#define MTRC_DATA_LBL            _("Data")

/* Find Labels */
<<<<<<< HEAD
#define FIND_HEAD    N_("Find pattern in all views")
#define FIND_DESC    N_("Regex allowed - ^g to cancel - TAB switch case")
=======
#define FIND_HEAD    _("Find pattern in all views")
#define FIND_DESC    _("Regex allowed - ^g to cancel - TAB switch case")
>>>>>>> 982f22f9

/* CONFIG DIALOG */
#define CONF_MENU_H       6
#define CONF_MENU_W       57
#define CONF_MENU_X       2
#define CONF_MENU_Y       4
#define CONF_WIN_H        20
#define CONF_WIN_W        61

/* FIND DIALOG */
#define FIND_DLG_HEIGHT   8
#define FIND_DLG_WIDTH    50
#define FIND_MAX_MATCHES  1

/* COLOR SCHEME DIALOG */
#define SCHEME_MENU_H     4
#define SCHEME_MENU_W     38
#define SCHEME_MENU_X     2
#define SCHEME_MENU_Y     4
#define SCHEME_WIN_H      10
#define SCHEME_WIN_W      42

/* SORT DIALOG */
#define SORT_MENU_H       6
#define SORT_MENU_W       38
#define SORT_MENU_X       2
#define SORT_MENU_Y       4
#define SORT_WIN_H        13
#define SORT_WIN_W        42
#define SORT_ASC_SEL      "[x] ASC [ ] DESC"
#define SORT_DESC_SEL     "[ ] ASC [x] DESC"

/* AGENTS DIALOG */
#define AGENTS_MENU_X     2
#define AGENTS_MENU_Y     4

/* HELP DIALOG */
#define HELP_MENU_HEIGHT  12
#define HELP_MENU_WIDTH   60
#define HELP_MENU_X       2
#define HELP_MENU_Y       4
#define HELP_WIN_HEIGHT   17
#define HELP_WIN_WIDTH    64

/* CONF ERROR DIALOG */
#define ERR_MENU_HEIGHT  10
#define ERR_MENU_WIDTH   57
#define ERR_MENU_X       2
#define ERR_MENU_Y       4
#define ERR_WIN_HEIGHT   15
#define ERR_WIN_WIDTH    61
#define ERR_HEADER _("Format Errors - Verify your log/date/time format")

#define CSENSITIVE   _("[x] case sensitive")
#define CISENSITIVE  _("[ ] case sensitive")

/* Convenient macros */
#define MIN(a, b) (((a) < (b)) ? (a) : (b))

#include "color.h"
#include "commons.h"
#include "sort.h"

/* Curses dashboard find */
typedef struct GFind_
{
  GModule module;
  char *pattern;
  int next_idx;
  int next_parent_idx;
  int next_sub_idx;
  int look_in_sub;
  int done;
  int icase;
} GFind;

/* Each panel contains its own scrolling and offset */
typedef struct GScrollModule_
{
  int scroll;
  int offset;
} GScrollModule;

/* Curses Scrolling */
typedef struct GScroll_
{
  GScrollModule module[TOTAL_MODULES];
  GModule current;
  int dash;
  int expanded;
} GScroll;

/* Spinner or Progress Indicator */
typedef struct GSpinner_
{
  const char *label;
  GColors *(*color) (void);
  int curses;
  int spin_x;
  int w;
  int x;
  int y;
  pthread_mutex_t mutex;
  pthread_t thread;
  unsigned int *processed;
  WINDOW *win;
  enum
  {
    SPN_RUN,
    SPN_END
  } state;
} GSpinner;

/* Controls metric output.
 * i.e., which metrics it should display */
typedef struct GOutput_
{
  GModule module;
  int8_t visitors;
  int8_t hits;
  int8_t percent;
  int8_t bw;
  int8_t avgts;
  int8_t cumts;
  int8_t maxts;
  int8_t protocol;
  int8_t method;
  int8_t data;
  int8_t graph;                 /* display bars when collapsed */
  int8_t sub_graph;             /* display bars upon expanding it */
} GOutput;

/* *INDENT-OFF* */
GOutput *output_lookup (GModule module);
GSpinner *new_gspinner (void);

char *get_browser_type (char *line);
char *get_overall_header (GHolder *h);
char *input_string (WINDOW * win, int pos_y, int pos_x, size_t max_width, const char *str, int enable_case, int *toggle_case);
const char *module_to_desc (GModule module);
const char *module_to_head (GModule module);
const char *module_to_id (GModule module);
const char *module_to_label (GModule module);
int get_start_end_parsing_dates (GHolder * h, char **start, char **end, const char *f);
int render_confdlg (GLog * glog, GSpinner * spinner);
int set_host_agents (const char *addr, void (*func) (void *, void *, int), void *arr);
void close_win (WINDOW * w);
void display_general (WINDOW * win, GLog * glog, GHolder *h);
void draw_header (WINDOW * win, const char *s, const char *fmt, int y, int x, int w, GColors * (*func) (void));
void end_spinner (void);
void generate_time (void);
void init_colors (int force);
void init_windows (WINDOW ** header_win, WINDOW ** main_win);
void load_agent_list (WINDOW * main_win, char *addr);
void load_help_popup (WINDOW * main_win);
void load_schemes_win (WINDOW * main_win);
void load_sort_win (WINDOW * main_win, GModule module, GSort * sort);
void set_curses_spinner (GSpinner *spinner);
void set_input_opts (void);
void set_wbkgd (WINDOW *main_win, WINDOW *header_win);
void term_size (WINDOW * main_win, int *main_win_height);
void ui_spinner_create (GSpinner * spinner);
void update_active_module (WINDOW * header_win, GModule current);
void update_header (WINDOW * header_win, int current);

/* *INDENT-ON* */
#endif<|MERGE_RESOLUTION|>--- conflicted
+++ resolved
@@ -30,10 +30,6 @@
 #define _(String) dgettext (PACKAGE , String)
 #define gettext_noop(String) String
 #define N_(String) gettext_noop (String)
-<<<<<<< HEAD
-
-=======
->>>>>>> 982f22f9
 
 #ifndef UI_H_INCLUDED
 #define UI_H_INCLUDED
@@ -60,14 +56,9 @@
 #define OVERALL_NUM_COLS  4     /* number of columns on the overall stats win */
 
 /* Overall Stats Labels */
-<<<<<<< HEAD
-#define T_DASH       N_("Dashboard")
-#define T_HEAD       N_("Overall Analyzed Requests")
-=======
 #define T_DASH       _("Dashboard")
 #define T_HEAD       _("Overall Analyzed Requests")
 #define T_DASH_HEAD  _("Dashboard - Overall Analyzed Requests")
->>>>>>> 982f22f9
 
 #define T_DATETIME   _("Date/Time")
 #define T_REQUESTS   _("Total Requests")
@@ -89,85 +80,6 @@
 #define SPIN_FMTM "%s [%'d] [%'lld/s]"
 #define SPIN_LBL 50     /* max length of the progress spinner */
 
-<<<<<<< HEAD
-#define INCLUDE_BOTS N_(" - Including spiders")
-
-/* Module Labels and Descriptions */
-#define VISIT_HEAD  N_("Unique visitors per day")
-#define VISIT_DESC  N_("Hits having the same IP, date and agent are a unique visit.")
-#define VISIT_ID    "visitors"
-#define VISIT_LABEL N_("Visitors")
-
-#define REQUE_HEAD  N_("Requested Files (URLs)")
-#define REQUE_DESC  N_("Top requests sorted by hits [, avgts, cumts, maxts, mthd, proto]")
-#define REQUE_ID    "requests"
-#define REQUE_LABEL N_("Requests")
-
-#define STATI_HEAD  N_("Static Requests")
-#define STATI_DESC  N_("Top static requests sorted by hits [, avgts, cumts, maxts, mthd, proto]")
-#define STATI_ID    "static_requests"
-#define STATI_LABEL N_("Static Requests")
-
-#define VTIME_HEAD  N_("Time Distribution")
-#define VTIME_DESC  N_("Data sorted by hour [, avgts, cumts, maxts]")
-#define VTIME_ID    "visit_time"
-#define VTIME_LABEL N_("Time")
-
-#define VHOST_HEAD  N_("Virtual Hosts")
-#define VHOST_DESC  N_("Data sorted by hits [, avgts, cumts, maxts]")
-#define VHOST_ID    "vhosts"
-#define VHOST_LABEL N_("Virtual Hosts")
-
-#define RUSER_HEAD  N_("Remote User (HTTP authentication)")
-#define RUSER_DESC  N_("Data sorted by hits [, avgts, cumts, maxts]")
-#define RUSER_ID    "remote_user"
-#define RUSER_LABEL N_("Remote User")
-
-#define FOUND_HEAD  N_("Not Found URLs (404s)")
-#define FOUND_DESC  N_("Top not found URLs sorted by hits [, avgts, cumts, maxts, mthd, proto]")
-#define FOUND_ID    "not_found"
-#define FOUND_LABEL N_("Not Found")
-
-#define HOSTS_HEAD  N_("Visitor Hostnames and IPs")
-#define HOSTS_DESC  N_("Top visitor hosts sorted by hits [, avgts, cumts, maxts]")
-#define HOSTS_ID    "hosts"
-#define HOSTS_LABEL N_("Hosts")
-
-#define OPERA_HEAD  N_("Operating Systems")
-#define OPERA_DESC  N_("Top Operating Systems sorted by hits [, avgts, cumts, maxts]")
-#define OPERA_ID    "os"
-#define OPERA_LABEL N_("OS")
-
-#define BROWS_HEAD  N_("Browsers")
-#define BROWS_DESC  N_("Top Browsers sorted by hits [, avgts, cumts, maxts]")
-#define BROWS_ID    "browsers"
-#define BROWS_LABEL N_("Browsers")
-
-#define REFER_HEAD  N_("Referrers URLs")
-#define REFER_DESC  N_("Top Requested Referrers sorted by hits [, avgts, cumts, maxts]")
-#define REFER_ID    "referrers"
-#define REFER_LABEL N_("Referrers")
-
-#define SITES_HEAD  N_("Referring Sites")
-#define SITES_DESC  N_("Top Referring Sites sorted by hits [, avgts, cumts, maxts]")
-#define SITES_ID    "referring_sites"
-#define SITES_LABEL N_("Referring Sites")
-
-#define KEYPH_HEAD  N_("Keyphrases from Google's search engine")
-#define KEYPH_DESC  N_("Top Keyphrases sorted by hits [, avgts, cumts, maxts]")
-#define KEYPH_ID    "keyphrases"
-#define KEYPH_LABEL N_("Keyphrases")
-
-#define GEOLO_HEAD  N_("Geo Location")
-#define GEOLO_DESC  N_("Continent > Country sorted by unique hits [, avgts, cumts, maxts]")
-#define GEOLO_ID    "geolocation"
-#define GEOLO_LABEL N_("Geo Location")
-
-#define CODES_HEAD  N_("HTTP Status Codes")
-#define CODES_DESC  N_("Top HTTP Status Codes sorted by hits [, avgts, cumts, maxts]")
-#define CODES_ID    "status_codes"
-#define CODES_LABEL N_("Status Codes")
-=======
 /* Module Labels and Descriptions */
 #define VISIT_HEAD  N_("Unique visitors per day")
 #define VISIT_HBOTS N_("Unique visitors per day - Including spiders")
@@ -244,7 +156,6 @@
 #define CODES_DESC  N_("Top HTTP Status Codes sorted by hits [, avgts, cumts, maxts]")
 #define CODES_LABEL N_("Status Codes")
 #define CODES_ID    "status_codes"
->>>>>>> 982f22f9
 
 #define GENER_ID   "general"
 
@@ -284,13 +195,8 @@
 #define MTRC_DATA_LBL            _("Data")
 
 /* Find Labels */
-<<<<<<< HEAD
-#define FIND_HEAD    N_("Find pattern in all views")
-#define FIND_DESC    N_("Regex allowed - ^g to cancel - TAB switch case")
-=======
 #define FIND_HEAD    _("Find pattern in all views")
 #define FIND_DESC    _("Regex allowed - ^g to cancel - TAB switch case")
->>>>>>> 982f22f9
 
 /* CONFIG DIALOG */
 #define CONF_MENU_H       6
