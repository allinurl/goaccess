--- conflicted
+++ resolved
@@ -80,29 +80,6 @@
 /* Dashboard panel */
 typedef struct GDashModule_
 {
-<<<<<<< HEAD
-  GDashData *data;
-  GModule module;
-  const char *head;
-  const char *desc;
-
-  int alloc_data;  /* malloc'd data items */
-  int dash_size;   /* dashboard size */
-  int holder_size; /* holder size (ht size || MAX_CHOICES)  */
-  int ht_size;     /* ht size  */
-  int idx_data;    /* idx data */
-
-  /* integer length */
-  int hits_len;
-  int visitors_len;
-  int perc_len;
-  int method_len;
-  int data_len;
-  /* maximum value */
-  int max_hits;
-
-  unsigned short pos_y;
-=======
   GDashData *data;      /* data metrics */
   GModule module;       /* module */
   const char *head;     /* panel header */
@@ -121,7 +98,6 @@
   int perc_len;         /* percent's maximum length */
   int visitors_len;     /* visitor's maximum length */
   unsigned short pos_y; /* dashboard current Y position */
->>>>>>> 95c1dcd5
 } GDashModule;
 
 /* Dashboard */
