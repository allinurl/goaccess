--- conflicted
+++ resolved
@@ -436,14 +436,7 @@
 msgid "[UP/DOWN] to scroll - [q] to quit"
 msgstr "[ARRIBA/ABAJO] para scrollear - [q] para salir"
 
-<<<<<<< HEAD
-#: src/labels.h:261
 msgid "In-Memory with On-Disk Persistent Storage."
-=======
-#. Storage Built-in Option
-#: ../src/labels.h:261
-msgid "In-Memory with On-Disk Persitance Storage."
->>>>>>> b3de9f3f
 msgstr ""
 
 #. Common UI Errors
