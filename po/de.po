--- conflicted
+++ resolved
@@ -7,11 +7,7 @@
 msgstr ""
 "Project-Id-Version: \n"
 "Report-Msgid-Bugs-To: hello@goaccess.io\n"
-<<<<<<< HEAD
-"POT-Creation-Date: 2019-04-26 09:31+0000\n"
-=======
 "POT-Creation-Date: 2020-06-27 22:12-0500\n"
->>>>>>> 7d231a24
 "PO-Revision-Date: 2019-05-05 16:03+0200\n"
 "Last-Translator: Axel Wehner <mail@axelwehner.de>\n"
 "Language: de\n"
@@ -837,17 +833,6 @@
 msgid "417 - Expectation Failed"
 msgstr "417 - Erwartung fehlgeschlagen"
 
-<<<<<<< HEAD
-#: ../src/labels.h:445
-msgid "418 - I’m a teapot"
-msgstr ""
-
-#: ../src/labels.h:447
-msgid "421 - Misdirected Request"
-msgstr "421 - Fehlgesteuerte Anfrage"
-
-#: ../src/labels.h:449
-=======
 #: ../src/labels.h:452
 msgid "418 - I’m a teapot"
 msgstr "418 - Ich bin ein Teekännchen"
@@ -857,22 +842,10 @@
 msgstr "421 - Fehlgesteuerte Anfrage"
 
 #: ../src/labels.h:456
->>>>>>> 7d231a24
 msgid "422 - Unprocessable Entity due to semantic errors: WebDAV"
 msgstr ""
 "422 - Nicht verarbeitbare Entität aufgrund von semantischen Fehlern: WebDAV"
 
-<<<<<<< HEAD
-#: ../src/labels.h:451
-msgid "423 - The resource that is being accessed is locked"
-msgstr "423 - Die Ressource, auf die zugegriffen wird, ist gesperrt"
-
-#: ../src/labels.h:453
-msgid "424 - Failed Dependency: WebDAV"
-msgstr "424 - Fehlgeschlagene Abhängigkeit: WebDAV"
-
-#: ../src/labels.h:455
-=======
 #: ../src/labels.h:458
 msgid "423 - The resource that is being accessed is locked"
 msgstr "423 - Die Ressource, auf die zugegriffen wird, ist gesperrt"
@@ -882,35 +855,11 @@
 msgstr "424 - Fehlgeschlagene Abhängigkeit: WebDAV"
 
 #: ../src/labels.h:462
->>>>>>> 7d231a24
 msgid "426 - Upgrade Required: Client should switch to a different protocol"
 msgstr ""
 "426 - Upgrade erforderlich: Der Client sollte zu einem anderen Protokoll "
 "wechseln"
 
-<<<<<<< HEAD
-#: ../src/labels.h:457
-msgid "428 - Precondition Required"
-msgstr "428 - Erforderliche Vorraussetzung"
-
-#: ../src/labels.h:459
-msgid "429 - Too Many Requests: The user has sent too many requests"
-msgstr "429 - Zu viele Anfragen: Der Benutzer hat zu viele Anfragen gesendet"
-
-#: ../src/labels.h:461
-msgid "431 - Request Header Fields Too Large"
-msgstr "431 - Header-Felder der Anfrage zu groß"
-
-#: ../src/labels.h:463
-msgid "451 - Unavailable For Legal Reasons"
-msgstr "451 - Aus rechtlichen Gründen nicht verfügbar"
-
-#: ../src/labels.h:465
-msgid "444 - (Nginx) Connection closed without sending any headers"
-msgstr "444 - (Nginx) Verbindung geschlossen ohne Header zu senden"
-
-#: ../src/labels.h:467
-=======
 #: ../src/labels.h:464
 msgid "428 - Precondition Required"
 msgstr "428 - Erforderliche Vorraussetzung"
@@ -932,25 +881,9 @@
 msgstr "444 - (Nginx) Verbindung geschlossen ohne Header zu senden"
 
 #: ../src/labels.h:474
->>>>>>> 7d231a24
 msgid "494 - (Nginx) Request Header Too Large"
 msgstr "494 - (Nginx) Anfrage-Kopf zu groß"
 
-<<<<<<< HEAD
-#: ../src/labels.h:469
-msgid "495 - (Nginx) SSL client certificate error"
-msgstr "495 - (Nginx) SSL-Client-Zertifikatsfehler"
-
-#: ../src/labels.h:471
-msgid "496 - (Nginx) Client didn't provide certificate"
-msgstr "496 - (Nginx) Client hat kein Zertifikat zur Verfügung gestellt"
-
-#: ../src/labels.h:473
-msgid "497 - (Nginx) HTTP request sent to HTTPS port"
-msgstr "497 - (Nginx) HTTP-Anfrage an HTTPS-Port gesendet"
-
-#: ../src/labels.h:475
-=======
 #: ../src/labels.h:476
 msgid "495 - (Nginx) SSL client certificate error"
 msgstr "495 - (Nginx) SSL-Client-Zertifikatsfehler"
@@ -964,23 +897,11 @@
 msgstr "497 - (Nginx) HTTP-Anfrage an HTTPS-Port gesendet"
 
 #: ../src/labels.h:482
->>>>>>> 7d231a24
 msgid "499 - (Nginx) Connection closed by client while processing request"
 msgstr ""
 "499 - (Nginx) Verbindung vom Client während der Bearbeitung der Anfrage "
 "geschlossen"
 
-<<<<<<< HEAD
-#: ../src/labels.h:477
-msgid "500 - Internal Server Error"
-msgstr "500 - Interner Serverfehler"
-
-#: ../src/labels.h:479
-msgid "501 - Not Implemented"
-msgstr "501 - Nicht implementiert"
-
-#: ../src/labels.h:481
-=======
 #: ../src/labels.h:484
 msgid "500 - Internal Server Error"
 msgstr "500 - Interner Serverfehler"
@@ -990,52 +911,20 @@
 msgstr "501 - Nicht implementiert"
 
 #: ../src/labels.h:488
->>>>>>> 7d231a24
 msgid "502 - Bad Gateway: Received an invalid response from the upstream"
 msgstr ""
 "502 - Fehlerhaftes Gateway: Eine ungültige Antwort vom Upstream erhalten"
 
-<<<<<<< HEAD
-#: ../src/labels.h:483
-msgid "503 - Service Unavailable: The server is currently unavailable"
-msgstr "503 - Service Unavailable: The server is currently unavailable"
-
-#: ../src/labels.h:485
-=======
 #: ../src/labels.h:490
 msgid "503 - Service Unavailable: The server is currently unavailable"
 msgstr "503 - Service Unavailable: The server is currently unavailable"
 
 #: ../src/labels.h:492
->>>>>>> 7d231a24
 msgid "504 - Gateway Timeout: The upstream server failed to send request"
 msgstr ""
 "504 - Gateway Zeitüberschreitung: Der Upstream-Server konnte keine Anfrage "
 "senden"
 
-<<<<<<< HEAD
-#: ../src/labels.h:487
-msgid "505 - HTTP Version Not Supported"
-msgstr "505 - HTTP-Version wird nicht unterstützt"
-
-#: ../src/labels.h:489
-msgid "520 - CloudFlare - Web server is returning an unknown error"
-msgstr "520 - CloudFlare - Der Webserver gibt einen unbekannten Fehler zurück"
-
-#: ../src/labels.h:491
-msgid "521 - CloudFlare - Web server is down"
-msgstr "521 - CloudFlare - Webserver ist ausgefallen"
-
-#: ../src/labels.h:493
-msgid "522 - CloudFlare - Connection timed out"
-msgstr "522 - CloudFlare - Zeitüberschreitung der Verbindung"
-
-#: ../src/labels.h:495
-msgid "523 - CloudFlare - Origin is unreachable"
-msgstr "523 - CloudFlare - Herkunft ist unerreichbar"
-
-#: ../src/labels.h:497
-=======
 #: ../src/labels.h:494
 msgid "505 - HTTP Version Not Supported"
 msgstr "505 - HTTP-Version wird nicht unterstützt"
@@ -1057,7 +946,6 @@
 msgstr "523 - CloudFlare - Herkunft ist unerreichbar"
 
 #: ../src/labels.h:504
->>>>>>> 7d231a24
 msgid "524 - CloudFlare - A timeout occurred"
 msgstr "524 - CloudFlare - Zeitüberschreitung aufgetreten"
 
