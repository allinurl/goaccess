# German (Formal) - GNU gettext translation file
# Copyright (C) 2019 GoAccess <https://goaccess.io/>
# This file is distributed under the same license as the GoAccess package.
# Axel Wehner <mail@axelwehner.de>, 2019.
#
msgid ""
msgstr ""
"Project-Id-Version: \n"
"Report-Msgid-Bugs-To: hello@goaccess.io\n"
"POT-Creation-Date: 2020-11-15 17:29-0600\n"
"PO-Revision-Date: 2019-05-05 16:03+0200\n"
"Last-Translator: Axel Wehner <mail@axelwehner.de>\n"
"Language: de\n"
"MIME-Version: 1.0\n"
"Content-Type: text/plain; charset=UTF-8\n"
"Content-Transfer-Encoding: 8bit\n"
"X-Generator: Poedit 2.2.1\n"
"Plural-Forms: nplurals=2; plural=(n != 1);\n"

#: src/labels.h:40
msgid "en"
msgstr "de"

#: src/labels.h:43
msgid "Exp. Panel"
msgstr "Panel öffnen"

#: src/labels.h:44
msgid "Help"
msgstr "Hilfe"

#: src/labels.h:45
msgid "Quit"
msgstr "Schließen"

#: src/labels.h:46
msgid "Total"
msgstr "Gesamt"

#: src/labels.h:49
msgid "[x] ASC [ ] DESC"
msgstr "[x] Aufsteigend [ ] Absteigend"

#: src/labels.h:50
msgid "[ ] ASC [x] DESC"
msgstr "[ ] Aufsteigend [x] Absteigend"

#: src/labels.h:53
#, c-format
msgid "[Active Panel: %1$s]"
msgstr "[Aktives Panel: %1$s]"

#: src/labels.h:54
msgid "[q]uit GoAccess"
msgstr "[q] GoAccess schließen"

#: src/labels.h:55
msgid "[?] Help [Enter] Exp. Panel"
msgstr "[?] Hilfe [Eingabe] Panel öffnen"

#: src/labels.h:56
msgid "Dashboard"
msgstr "Übersicht"

#: src/labels.h:57
msgid "Dashboard - Overall Analyzed Requests"
msgstr "Übersicht - Analysierte Anfragen Gesamt"

#: src/labels.h:58
msgid "Overall Analyzed Requests"
msgstr "Analysierte Anfragen Gesamt"

#: src/labels.h:60 src/labels.h:81
msgid "Tx. Amount"
msgstr "Tx. Menge"

#: src/labels.h:61
msgid "Date/Time"
msgstr "Datum/Zeit"

#: src/labels.h:62
msgid "Excl. IP Hits"
msgstr "Ausgeschl. IP-Treffer"

#: src/labels.h:63
msgid "Failed Requests"
msgstr "Fehlgeschlagene Anfragen"

#: src/labels.h:64
msgid "Init. Proc. Time"
msgstr "Init. Verarbeitungszeit"

#: src/labels.h:65
msgid "Log Size"
msgstr "Log-Größe"

#: src/labels.h:66
msgid "Log Source"
msgstr "Log-Quelle"

#: src/labels.h:67 src/labels.h:181
msgid "Referrers"
msgstr "Verweise"

#: src/labels.h:68
msgid "Total Requests"
msgstr "Anfragen Gesamt"

#: src/labels.h:69
msgid "Static Files"
msgstr "Statische Dateien"

#: src/labels.h:70 src/labels.h:153
msgid "Not Found"
msgstr "Nicht gefunden"

#: src/labels.h:71
msgid "Requested Files"
msgstr "Angefragte Dateien"

#: src/labels.h:72
msgid "Unique Visitors"
msgstr "Eindeutige Besucher"

#: src/labels.h:73
msgid "Valid Requests"
msgstr "Gültige Anfragen"

#: src/labels.h:76
msgid "Hits"
msgstr "Zugriffe"

#: src/labels.h:77
msgid "h%"
msgstr ""

#: src/labels.h:78 src/labels.h:104
msgid "Visitors"
msgstr "Besucher"

#: src/labels.h:79
msgid "Vis."
msgstr "Bes."

#: src/labels.h:80
msgid "v%"
msgstr ""

# T.S. = Time Serve (The time taken to serve the request)
# Vz = Verarbeitungszeit
# Wer hier Rat weiß, bitte verfeinern.
#: src/labels.h:82
#, fuzzy
msgid "Avg. T.S."
msgstr "Durchschn. Vz."

#: src/labels.h:83
#, fuzzy
msgid "Cum. T.S."
msgstr "Kum. Vz."

#: src/labels.h:84
#, fuzzy
msgid "Max. T.S."
msgstr "Max. Vz."

#: src/labels.h:85
msgid "Method"
msgstr "Methode"

#: src/labels.h:86
msgid "Mtd"
msgstr "Meth"

#: src/labels.h:87
msgid "Protocol"
msgstr "Protokoll"

#: src/labels.h:88
msgid "Proto"
msgstr "Prot"

#: src/labels.h:89
msgid "City"
msgstr "Stadt"

#: src/labels.h:90
msgid "Country"
msgstr "Land"

#: src/labels.h:91
msgid "Hostname"
msgstr "Hostname"

#: src/labels.h:92
msgid "Data"
msgstr "Daten"

#: src/labels.h:94
msgid "Hits/Visitors"
msgstr "Zugriffe/Besucher"

#: src/labels.h:98
msgid "Unique visitors per day"
msgstr "Eindeutige Besucher pro Tag"

#: src/labels.h:100
msgid "Unique visitors per day - Including spiders"
msgstr "Eindeutige Besucher pro Tag - Inklusive Spiders/Bots"

#: src/labels.h:102
msgid "Hits having the same IP, date and agent are a unique visit."
msgstr ""
"Zugriffe mit der selben IP, Datum und User-Agent sind ein eindeutiger Besuch."

#: src/labels.h:107
msgid "Requested Files (URLs)"
msgstr "Angefragte Dateien (URLs)"

#: src/labels.h:109
msgid "Top requests sorted by hits [, avgts, cumts, maxts, mthd, proto]"
msgstr ""
"Häufigste Anfragen sortiert nach Zugriffen [, avgts, cumts, maxts, mthd, "
"proto]"

#: src/labels.h:111
msgid "Requests"
msgstr "Anfragen"

#: src/labels.h:114 src/labels.h:118
msgid "Static Requests"
msgstr "Statische Anfragen"

#: src/labels.h:116
msgid "Top static requests sorted by hits [, avgts, cumts, maxts, mthd, proto]"
msgstr ""
"Häufigste statische Anfragen sortiert nach Zugriffen [, avgts, cumts, maxts, "
"mthd, proto]"

#: src/labels.h:121
msgid "Time Distribution"
msgstr "Zeitverteilung"

#: src/labels.h:123
msgid "Data sorted by hour [, avgts, cumts, maxts]"
msgstr "Daten sortiert nach Stunde [, avgts, cumts, maxts]"

#: src/labels.h:125
msgid "Time"
msgstr "Zeit"

#: src/labels.h:128 src/labels.h:132
msgid "Virtual Hosts"
msgstr "Virtuelle Hosts"

#: src/labels.h:130 src/labels.h:137 src/labels.h:144
msgid "Data sorted by hits [, avgts, cumts, maxts]"
msgstr "Daten sortiert nach Zugriffen [, avgts, cumts, maxts]"

#: src/labels.h:135
msgid "Remote User (HTTP authentication)"
msgstr "Entfernter Nutzer (HTTP Authentifizierung)"

#: src/labels.h:139
msgid "Remote User"
msgstr "Entfernter Nutzer"

#: src/labels.h:142
msgid "The cache status of the object served"
msgstr "Cache Status des gelieferten Objekts"

#: src/labels.h:146
msgid "Cache Status"
msgstr ""

#: src/labels.h:149
msgid "Not Found URLs (404s)"
msgstr "Nicht gefundene URLs (404s)"

#: src/labels.h:151
msgid "Top not found URLs sorted by hits [, avgts, cumts, maxts, mthd, proto]"
msgstr ""
"Häufigste nicht gefundene URLs sortiert nach Zugriffen [, avgts, cumts, "
"maxts, mthd, proto]"

#: src/labels.h:156
msgid "Visitor Hostnames and IPs"
msgstr "Besucher Hostnames und IPs"

#: src/labels.h:158
msgid "Top visitor hosts sorted by hits [, avgts, cumts, maxts]"
msgstr ""
"Häufigste Besucher-Hosts sortiert nach Zugriffen [, avgts, cumts, maxts]"

#: src/labels.h:160
msgid "Hosts"
msgstr "Hosts"

#: src/labels.h:163
msgid "Operating Systems"
msgstr "Betriebssysteme"

#: src/labels.h:165
msgid "Top Operating Systems sorted by hits [, avgts, cumts, maxts]"
msgstr ""
"Häufigste Betriebssysteme sortiert nach Zugriffen [, avgts, cumts, maxts]"

#: src/labels.h:167
msgid "OS"
msgstr "OS"

#: src/labels.h:170 src/labels.h:174
msgid "Browsers"
msgstr "Browser"

#: src/labels.h:172
msgid "Top Browsers sorted by hits [, avgts, cumts, maxts]"
msgstr "Häufigste Browser sortiert nach Zugriffen [, avgts, cumts, maxts]"

#: src/labels.h:177
msgid "Referrers URLs"
msgstr "Verweis-URLs"

#: src/labels.h:179
msgid "Top Requested Referrers sorted by hits [, avgts, cumts, maxts]"
msgstr ""
"Häufigste ausgehende Verweise sortiert nach Zugriffen [, avgts, cumts, maxts]"

#: src/labels.h:184 src/labels.h:188
msgid "Referring Sites"
msgstr "Verweisende Seiten"

#: src/labels.h:186
msgid "Top Referring Sites sorted by hits [, avgts, cumts, maxts]"
msgstr ""
"Häufigste eingehende Verweise sortiert nach Zugriffen [, avgts, cumts, maxts]"

#: src/labels.h:191
msgid "Keyphrases from Google's search engine"
msgstr "Schlüsselwörter von Google's Suchmaschine"

#: src/labels.h:193
msgid "Top Keyphrases sorted by hits [, avgts, cumts, maxts]"
msgstr ""
"Häufigste Schlüsselwörter sortiert nach Zugriffen [, avgts, cumts, maxts]"

#: src/labels.h:195
msgid "Keyphrases"
msgstr "Schlüsselwörter"

#: src/labels.h:198 src/labels.h:202
msgid "Geo Location"
msgstr "Geo-Standort"

#: src/labels.h:200
msgid "Continent > Country sorted by unique hits [, avgts, cumts, maxts]"
msgstr ""
"Kontinent > Land sortiert nach eindeutigen Zugriffen [, avgts, cumts, maxts]"

#: src/labels.h:205
msgid "HTTP Status Codes"
msgstr "HTTP-Statuscodes"

#: src/labels.h:207
msgid "Top HTTP Status Codes sorted by hits [, avgts, cumts, maxts]"
msgstr ""
"Häufigste HTTP Status Codes sortiert nach Zugriffen [, avgts, cumts, maxts]"

#: src/labels.h:209
msgid "Status Codes"
msgstr "Statuscodes"

#: src/labels.h:212 src/labels.h:216
msgid "MIME Types"
msgstr ""

#: src/labels.h:214
msgid "File types shipped out"
msgstr ""

#: src/labels.h:219
msgid "Encryption settings"
msgstr ""

#: src/labels.h:221
msgid "TLS version and picked algorithm"
msgstr ""

#: src/labels.h:223
msgid "TLS Settings"
msgstr ""

#: src/labels.h:227
msgid "[ ] case sensitive"
msgstr "[ ] Groß- und Kleinschreibung"

#: src/labels.h:229
msgid "[x] case sensitive"
msgstr "[x] Groß- und Kleinschreibung"

#: src/labels.h:231
msgid "Regex allowed - ^g to cancel - TAB switch case"
msgstr "Regex erlaubt - ^g zum abbrechen - TAB Groß-/Kleinschreibung wechseln"

#: src/labels.h:233
msgid "Find pattern in all views"
msgstr "Finde Muster in allen Ansichten"

#: src/labels.h:237
msgid "Log Format Configuration"
msgstr "Log-Format Konfiguration"

#: src/labels.h:239
msgid "[SPACE] to toggle - [ENTER] to proceed - [q] to quit"
msgstr "[LEERTASTE] auswählen - [EINGABE] weiter - [q] schließen"

#: src/labels.h:241
msgid "Log Format - [c] to add/edit format"
msgstr "Log-Format - [c] zum hinzufügen/bearbeiten des Formats"

#: src/labels.h:243
msgid "Date Format - [d] to add/edit format"
msgstr "Datumsformat - [d] zum hinzufügen/bearbeiten des Formats"

#: src/labels.h:245
msgid "Time Format - [t] to add/edit format"
msgstr "Zeitformat - [t] zum hinzufügen/bearbeiten des Formats"

#: src/labels.h:247 src/labels.h:251
msgid "[UP/DOWN] to scroll - [q] to close window"
msgstr "[HOCH/RUNTER] zum scrollen - [q] zum schließen des Fensters"

#: src/labels.h:253
#, c-format
msgid "User Agents for %1$s"
msgstr "Benutzer Agenten für %1$s"

#: src/labels.h:257
msgid "Scheme Configuration"
msgstr "Schema-Konfiguration"

#: src/labels.h:259
msgid "[ENTER] to use scheme - [q]uit"
msgstr "[EINGABE] Schema verwenden - [q] schließen"

#: src/labels.h:263
msgid "Sort active module by"
msgstr "Aktives Modul sortieren nach"

#: src/labels.h:265
msgid "[ENTER] select - [TAB] sort - [q]uit"
msgstr "[EINGABE] auswählen - [TAB] sortieren - [q] schließen"

#: src/labels.h:269
msgid "GoAccess Quick Help"
msgstr "GoAccess Schnelle Hilfe"

#: src/labels.h:271
msgid "[UP/DOWN] to scroll - [q] to quit"
msgstr "[HOCH/RUNTER] zum scrollen - [q] zum schließen"

#: src/labels.h:275
msgid "In-Memory with On-Disk Persistent Storage."
msgstr "Arbeitsspeicherintern mit dauerhaftem Festplattenspeicher"

#: src/labels.h:279
msgid "Format Errors - Verify your log/date/time format"
msgstr "Formatfehler - Prüfen Sie das Log-/Datums-/Zeitformat"

#: src/labels.h:281
msgid "No date format was found on your conf file."
msgstr "Es wurde kein Datumsformat in der Konfigurationsdatei gefunden."

#: src/labels.h:283
msgid "No log format was found on your conf file."
msgstr "Es wurde kein Log-Format in der Konfigurationsdatei gefunden."

#: src/labels.h:285
msgid "No time format was found on your conf file."
msgstr "Es wurde kein Zeitformat in der Konfigurationsdatei gefunden."

#: src/labels.h:287
msgid "No default config file found."
msgstr "Keine Standard-Konfigurationsdatei gefunden."

#: src/labels.h:289
msgid "You may specify one with"
msgstr "Sie übergeben eine mit"

#: src/labels.h:291
msgid "producing the following errors"
msgstr "führen zu folgenden Fehlern"

#: src/labels.h:293
#, c-format
msgid "Parsed %1$d lines"
msgstr "%1$d Zeilen analysiert"

#: src/labels.h:295
msgid "Please report it by opening an issue on GitHub"
msgstr "Bitte melden Sie den Vorfall und öffnen Sie einen Bericht auf GitHub"

#: src/labels.h:297
msgid "Select a time format."
msgstr "Wählen Sie ein Zeitformat."

#: src/labels.h:299
msgid "Select a date format."
msgstr "Wählen Sie ein Datumsformat."

#: src/labels.h:301
msgid "Select a log format."
msgstr "Wählen Sie ein Log-Format."

#: src/labels.h:303
#, c-format
msgid "'%1$s' panel is disabled"
msgstr "'%1$s' Panel deaktiviert"

#: src/labels.h:305
msgid "No input data was provided nor there's data to restore."
msgstr ""

#: src/labels.h:309
msgid "For more details visit"
msgstr "Für mehr Details, besuche"

#: src/labels.h:311
msgid "Last Updated"
msgstr "Zuletzt aktualisiert"

#: src/labels.h:313
msgid "WebSocket server ready to accept new client connections"
msgstr "WebSocket-Server bereit, um neue Client-Verbindungen anzunehmen"

#: src/labels.h:316
msgid "The following options can also be supplied to the command"
msgstr "Dem Befehl können auch folgende Optionen mitgegeben werden"

#: src/labels.h:318
msgid "Examples can be found by running"
msgstr "Beispiele können gefunden werden, über"

#: src/labels.h:321
msgid "Server Statistics"
msgstr "Serverstatistik"

#: src/labels.h:323
msgid "Theme"
msgstr "Design (Theme)"

#: src/labels.h:325
msgid "Dark Gray"
msgstr "Dunkelgrau (Dark Gray)"

#: src/labels.h:327
msgid "Bright"
msgstr "Hell (Bright)"

#: src/labels.h:329
msgid "Dark Blue"
msgstr "Dunkelblau (Dark Blue)"

#: src/labels.h:331
msgid "Dark Purple"
msgstr "Dunkelviolett (Dark Purple)"

#: src/labels.h:333
msgid "Panels"
msgstr "Panels"

#: src/labels.h:335
msgid "Items per Page"
msgstr "Einträge pro Seite"

#: src/labels.h:337
msgid "Tables"
msgstr "Tabellen"

#: src/labels.h:339
msgid "Display Tables"
msgstr "Zeige Tabellen"

#: src/labels.h:341
msgid "Auto-Hide on Small Devices"
msgstr "Auf kleinen Geräten automatisch verstecken"

#: src/labels.h:343
msgid "Automatically hide tables on small screen devices"
msgstr "Tabellen auf kleinen Bildschirmen automatisch verstecken"

#: src/labels.h:345
msgid "Layout"
msgstr "Layout"

#: src/labels.h:347
msgid "Horizontal"
msgstr "Horizontal"

#: src/labels.h:349
msgid "Vertical"
msgstr "Verikal"

#: src/labels.h:351
msgid "WideScreen"
msgstr "Breitbild"

#: src/labels.h:353
msgid "File Options"
msgstr "Dateioptionen"

#: src/labels.h:355
msgid "Export as JSON"
msgstr "Als JSON exportieren"

#: src/labels.h:357
msgid "Panel Options"
msgstr "Panel-Optionen"

#: src/labels.h:359
msgid "Previous"
msgstr "Vorherige"

#: src/labels.h:361
msgid "Next"
msgstr "Nächste"

#: src/labels.h:363
msgid "First"
msgstr "Erste"

#: src/labels.h:365
msgid "Last"
msgstr "Letzte"

#: src/labels.h:367
msgid "Chart Options"
msgstr "Diagrammoptionen"

#: src/labels.h:369
msgid "Chart"
msgstr "Diagramm"

#: src/labels.h:371
msgid "Type"
msgstr "Typ"

#: src/labels.h:373
msgid "Area Spline"
msgstr "Spline-Kurve"

#: src/labels.h:375
msgid "Bar"
msgstr "Balken"

#: src/labels.h:377
msgid "Plot Metric"
msgstr "Plot-Metrik"

#: src/labels.h:379
msgid "Table Columns"
msgstr "Tabellenspalten"

#: src/labels.h:383
msgid "1xx Informational"
msgstr "1xx Informationell"

#: src/labels.h:385
msgid "2xx Success"
msgstr "2xx Erfolgreich"

#: src/labels.h:387
msgid "3xx Redirection"
msgstr "3xx Umleitung"

#: src/labels.h:389
msgid "4xx Client Errors"
msgstr "4xx Client-Fehler"

#: src/labels.h:391
msgid "5xx Server Errors"
msgstr "5xx Serverfehler"

#: src/labels.h:394
msgid "100 - Continue: Server received the initial part of the request"
msgstr ""
"100 - Weitermachen: Der Server hat den ersten Teil der Anfrage erhalten"

#: src/labels.h:396
msgid "101 - Switching Protocols: Client asked to switch protocols"
msgstr "101 - Protokollwechsel: Client gebeten, die Protokolle zu wechseln"

#: src/labels.h:398
msgid "200 - OK: The request sent by the client was successful"
msgstr "200 - OK: Die vom Client gesendete Anfrage war erfolgreich"

#: src/labels.h:400
msgid "201 - Created: The request has been fulfilled and created"
msgstr "201 - Erstellt: Die Anforderung wurde erfüllt und angelegt"

#: src/labels.h:402
msgid "202 - Accepted: The request has been accepted for processing"
msgstr "202 - Akzeptiert: Die Anfrage wurde zur Bearbeitung angenommen"

#: src/labels.h:404
msgid "203 - Non-authoritative Information: Response from a third party"
msgstr "203 - Nicht autorisierte Informationen: Antwort eines Dritten"

#: src/labels.h:406
msgid "204 - No Content: Request did not return any content"
msgstr "204 - Kein Inhalt: Die Anfrage hat keinen Inhalt zurückgegeben"

#: src/labels.h:408
msgid "205 - Reset Content: Server asked the client to reset the document"
msgstr ""
"205 - Inhalt zurücksetzen: Der Server hat den Client gebeten, das Dokument "
"zurückzusetzen"

#: src/labels.h:410
msgid "206 - Partial Content: The partial GET has been successful"
msgstr "206 - Teilinhalt: Der partielle GET war erfolgreich"

#: src/labels.h:412
msgid "207 - Multi-Status: WebDAV; RFC 4918"
msgstr "207 - Mehrfach-Status: WebDAV; RFC 4918"

#: src/labels.h:414
msgid "208 - Already Reported: WebDAV; RFC 5842"
msgstr "208 -  Bereits gemeldet: WebDAV; RFC 5842"

#: src/labels.h:416
msgid "300 - Multiple Choices: Multiple options for the resource"
msgstr "300 - Mehrfachauswahl: Mehrere Optionen für die Ressource"

#: src/labels.h:418
msgid "301 - Moved Permanently: Resource has permanently moved"
msgstr "301 - Dauerhaft verschoben: Ressource hat sich dauerhaft verschoben"

#: src/labels.h:420
msgid "302 - Moved Temporarily (redirect)"
msgstr "302 - Vorübergehend verschoben (Umleitung)"

#: src/labels.h:422
msgid "303 - See Other Document: The response is at a different URI"
msgstr "303 - Siehe anderes Dokument: Die Antwort ist unter einem anderen URI"

#: src/labels.h:424
msgid "304 - Not Modified: Resource has not been modified"
msgstr "304 - Nicht geändert: Die Ressource wurde nicht verändert"

#: src/labels.h:426
msgid "305 - Use Proxy: Can only be accessed through the proxy"
msgstr "305 - Proxy verwenden: Zugriff nur über den Proxy möglich"

#: src/labels.h:428
msgid "307 - Temporary Redirect: Resource temporarily moved"
msgstr "307 - Temporäre Umleitung: Ressource vorübergehend verschoben"

<<<<<<< HEAD
#: ../src/labels.h:414
=======
#: src/labels.h:430
#, fuzzy
>>>>>>> 9e4b7cf1
msgid "308 - Permanent Redirect"
msgstr "402 - Dauerhafte Umleitung"

#: src/labels.h:432
msgid "400 - Bad Request: The syntax of the request is invalid"
msgstr "400 - Fehlerhafte Anfrage: Die Syntax der Anfrage ist ungültig"

#: src/labels.h:434
msgid "401 - Unauthorized: Request needs user authentication"
msgstr ""
"401 - Nicht autorisiert: Anforderung erfordert Benutzerauthentifizierung"

#: src/labels.h:436
msgid "402 - Payment Required"
msgstr "402 - Zahlung erforderlich"

#: src/labels.h:438
msgid "403 - Forbidden: Server is refusing to respond to it"
msgstr "403 - Verboten: Der Server weigert sich, darauf zu reagieren"

#: src/labels.h:440
msgid "404 - Not Found: Requested resource could not be found"
msgstr ""
"404 - Nicht gefunden: Angefragte Ressource konnte nicht gefunden werden"

#: src/labels.h:442
msgid "405 - Method Not Allowed: Request method not supported"
msgstr "405 - Methode nicht erlaubt: Anforderungsmethode nicht unterstützt"

#: src/labels.h:444
msgid "406 - Not Acceptable"
msgstr "406 - Nicht zulässig"

#: src/labels.h:446
msgid "407 - Proxy Authentication Required"
msgstr "407 - Proxy-Authentifizierung erforderlich"

#: src/labels.h:448
msgid "408 - Request Timeout: Server timed out waiting for the request"
msgstr ""
"408 - Zeitüberschreitung der Anfrage: Zeitüberschreitung des Server beim "
"Warten auf die Anfrage"

#: src/labels.h:450
msgid "409 - Conflict: Conflict in the request"
msgstr "409 - Konflikt: Konflikt in der Anfrage"

#: src/labels.h:452
msgid "410 - Gone: Resource requested is no longer available"
msgstr "410 - Verschwunden: Angeforderte Ressource ist nicht mehr verfügbar"

#: src/labels.h:454
msgid "411 - Length Required: Invalid Content-Length"
msgstr "411 - Erforderliche Länge: Ungültige Inhaltslänge"

#: src/labels.h:456
msgid "412 - Precondition Failed: Server does not meet preconditions"
msgstr ""
"412 - Vorbedingung fehlgeschlagen: Server erfüllt nicht die Voraussetzungen"

#: src/labels.h:458
msgid "413 - Payload Too Large"
msgstr "413 - Nutzdaten zu groß"

#: src/labels.h:460
msgid "414 - Request-URI Too Long"
msgstr "414 - Anfrage-URI zu lang"

#: src/labels.h:462
msgid "415 - Unsupported Media Type: Media type is not supported"
msgstr ""
"415 - Nicht unterstützter Medientyp: Der Medientyp wird nicht unterstützt"

#: src/labels.h:464
msgid "416 - Requested Range Not Satisfiable: Cannot supply that portion"
msgstr ""
"416 - Angeforderter Bereich nicht erfüllbar: Dieser Teil kann nicht "
"geliefert werden"

#: src/labels.h:466
msgid "417 - Expectation Failed"
msgstr "417 - Erwartung fehlgeschlagen"

#: src/labels.h:468
msgid "418 - I’m a teapot"
msgstr "418 - Ich bin ein Teekännchen"

#: src/labels.h:470
msgid "421 - Misdirected Request"
msgstr "421 - Fehlgesteuerte Anfrage"

#: src/labels.h:472
msgid "422 - Unprocessable Entity due to semantic errors: WebDAV"
msgstr ""
"422 - Nicht verarbeitbare Entität aufgrund von semantischen Fehlern: WebDAV"

#: src/labels.h:474
msgid "423 - The resource that is being accessed is locked"
msgstr "423 - Die Ressource, auf die zugegriffen wird, ist gesperrt"

#: src/labels.h:476
msgid "424 - Failed Dependency: WebDAV"
msgstr "424 - Fehlgeschlagene Abhängigkeit: WebDAV"

#: src/labels.h:478
msgid "426 - Upgrade Required: Client should switch to a different protocol"
msgstr ""
"426 - Upgrade erforderlich: Der Client sollte zu einem anderen Protokoll "
"wechseln"

#: src/labels.h:480
msgid "428 - Precondition Required"
msgstr "428 - Erforderliche Vorraussetzung"

#: src/labels.h:482
msgid "429 - Too Many Requests: The user has sent too many requests"
msgstr "429 - Zu viele Anfragen: Der Benutzer hat zu viele Anfragen gesendet"

#: src/labels.h:484
msgid "431 - Request Header Fields Too Large"
msgstr "431 - Header-Felder der Anfrage zu groß"

#: src/labels.h:486
msgid "451 - Unavailable For Legal Reasons"
msgstr "451 - Aus rechtlichen Gründen nicht verfügbar"

#: src/labels.h:488
msgid "444 - (Nginx) Connection closed without sending any headers"
msgstr "444 - (Nginx) Verbindung geschlossen ohne Header zu senden"

#: src/labels.h:490
msgid "494 - (Nginx) Request Header Too Large"
msgstr "494 - (Nginx) Anfrage-Kopf zu groß"

#: src/labels.h:492
msgid "495 - (Nginx) SSL client certificate error"
msgstr "495 - (Nginx) SSL-Client-Zertifikatsfehler"

#: src/labels.h:494
msgid "496 - (Nginx) Client didn't provide certificate"
msgstr "496 - (Nginx) Client hat kein Zertifikat zur Verfügung gestellt"

#: src/labels.h:496
msgid "497 - (Nginx) HTTP request sent to HTTPS port"
msgstr "497 - (Nginx) HTTP-Anfrage an HTTPS-Port gesendet"

#: src/labels.h:498
msgid "499 - (Nginx) Connection closed by client while processing request"
msgstr ""
"499 - (Nginx) Verbindung vom Client während der Bearbeitung der Anfrage "
"geschlossen"

#: src/labels.h:500
msgid "500 - Internal Server Error"
msgstr "500 - Interner Serverfehler"

#: src/labels.h:502
msgid "501 - Not Implemented"
msgstr "501 - Nicht implementiert"

#: src/labels.h:504
msgid "502 - Bad Gateway: Received an invalid response from the upstream"
msgstr ""
"502 - Fehlerhaftes Gateway: Eine ungültige Antwort vom Upstream erhalten"

#: src/labels.h:506
msgid "503 - Service Unavailable: The server is currently unavailable"
msgstr "503 - Service Unavailable: The server is currently unavailable"

#: src/labels.h:508
msgid "504 - Gateway Timeout: The upstream server failed to send request"
msgstr ""
"504 - Gateway Zeitüberschreitung: Der Upstream-Server konnte keine Anfrage "
"senden"

#: src/labels.h:510
msgid "505 - HTTP Version Not Supported"
msgstr "505 - HTTP-Version wird nicht unterstützt"

#: src/labels.h:512
msgid "520 - CloudFlare - Web server is returning an unknown error"
msgstr "520 - CloudFlare - Der Webserver gibt einen unbekannten Fehler zurück"

#: src/labels.h:514
msgid "521 - CloudFlare - Web server is down"
msgstr "521 - CloudFlare - Webserver ist ausgefallen"

#: src/labels.h:516
msgid "522 - CloudFlare - Connection timed out"
msgstr "522 - CloudFlare - Zeitüberschreitung der Verbindung"

#: src/labels.h:518
msgid "523 - CloudFlare - Origin is unreachable"
msgstr "523 - CloudFlare - Herkunft ist unerreichbar"

#: src/labels.h:520
msgid "524 - CloudFlare - A timeout occurred"
msgstr "524 - CloudFlare - Zeitüberschreitung aufgetreten"

#~ msgid "Built using the default in-memory hash database."
#~ msgstr "Erstellt in Verwendung der Standard In-Memory Hash-Datenbank."

#~ msgid "Built using Tokyo Cabinet on-disk B+ Tree."
#~ msgstr "Erstellt in Verwendung des Tokyo Cabinet on-disk B+ Tree."

#~ msgid "Built using Tokyo Cabinet in-memory hash database."
#~ msgstr "Erstellt in Verwendung der Tokyo Cabinet In-Memory Hash-Datenbank."<|MERGE_RESOLUTION|>--- conflicted
+++ resolved
@@ -756,12 +756,8 @@
 msgid "307 - Temporary Redirect: Resource temporarily moved"
 msgstr "307 - Temporäre Umleitung: Ressource vorübergehend verschoben"
 
-<<<<<<< HEAD
-#: ../src/labels.h:414
-=======
 #: src/labels.h:430
 #, fuzzy
->>>>>>> 9e4b7cf1
 msgid "308 - Permanent Redirect"
 msgstr "402 - Dauerhafte Umleitung"
 
